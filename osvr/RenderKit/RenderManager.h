/** @file
@brief Header file describing the OSVR direct-to-device rendering interface

@date 2015

@author
Russ Taylor <russ@sensics.com>
<http://sensics.com/osvr>
*/

// Copyright 2015 Sensics, Inc.
//
// Licensed under the Apache License, Version 2.0 (the "License");
// you may not use this file except in compliance with the License.
// You may obtain a copy of the License at
//
//     http://www.apache.org/licenses/LICENSE-2.0
//
// Unless required by applicable law or agreed to in writing, software
// distributed under the License is distributed on an "AS IS" BASIS,
// WITHOUT WARRANTIES OR CONDITIONS OF ANY KIND, either express or implied.
// See the License for the specific language governing permissions and
// limitations under the License.

#pragma once

// Internal Includes
#include <osvr/RenderKit/Export.h>
#include <osvr/RenderKit/RenderManagerC.h>
#include "osvr_display_configuration.h"
#include "RenderKitGraphicsTransforms.h"
#include "DistortionParameters.h"
#include "UnstructuredMeshInterpolator.h"
#include "Float2.h"
#include "DistortionMesh.h"

// Library/third-party includes
#include <osvr/ClientKit/ContextC.h>
#include <osvr/ClientKit/InterfaceC.h>
#include <osvr/Util/TimeValueC.h>
#include <osvr/Util/Logger.h>

// Standard includes
#include <vector>
#include <string>
#include <memory>
#include <mutex>
#include <array>

// Forward declaration so that we can avoid including this header in
// files that the client has to include.
class OSVRDisplayConfiguration;

namespace sensics {
  namespace compositor {
    class DisplayServerInterfaceD3D11Singleton;
  }
}

namespace osvr {
namespace renderkit {
    // forward declaration to avoid dragging in dependencies.
    class PoseStateCaching;

    //=========================================================================
    // Handles optimizing rendering given a description of the desired rendering
    // style and set of callback routines to handle rendering in various spaces.
    // It also has a get/present interface that enables the render buffer
    // generation to be handled by the client.
    // The base class describes the interface.  There is a derived class for
    // each available rendering system.  This class handles getting an
    // appropriate window to render in, setting up the graphics systems, getting
    // new data from all trackers in the OSVR context just in time to use for
    // rendering.
    // NOTE: You use the factory function below to create an actual instance.

    /// @brief Information about the rendering system, passed to client callback
    ///
    /// Structure that holds information about the rendering
    /// system that may be needed by the client callbacks.
    /// Because OSVR supports multiple rendering libraries,
    /// the client will need to select the appropriate entry
    /// and also #include the appropriate file that describes the class.
    class GraphicsLibraryD3D11;
    class GraphicsLibraryOpenGL;
    class GraphicsLibrary {
      public:
        GraphicsLibraryD3D11* D3D11 =
            nullptr; ///< #include <osvr/RenderKit/GraphicsLibraryD3D11.h>
        GraphicsLibraryOpenGL* OpenGL =
            nullptr; ///< #include <osvr/RenderKit/GraphicsLibraryOpenGL.h>
    };

    /// @brief Used to pass Render Texture targets to be rendered
    ///
    /// Structure that holds a pointer to the information needed
    /// to render from texture for each supported rendering library.
    /// Because OSVR supports multiple rendering libraries,
    /// the client will need to select the appropriate entry
    /// from the union and also #include the appropriate
    /// file that describes the class.
    class RenderBufferD3D11;
    class RenderBufferOpenGL;
    class RenderBuffer {
      public:
        OSVR_RENDERMANAGER_EXPORT RenderBuffer() {
            D3D11 = nullptr;
            OpenGL = nullptr;
        }

        RenderBufferD3D11*
            D3D11; ///< #include <osvr/RenderKit/GraphicsLibraryD3D11.h>
        RenderBufferOpenGL*
            OpenGL; ///< #include <osvr/RenderKit/GraphicsLibraryOpenGL.h>
    };

    /// @brief Simple structure for representing a float based RGB color
    typedef struct {
        float r;
        float g;
        float b;
    } RGBColorf;

    /// @brief Describes the parameters for a display callback handler.
    ///
    /// Description of the type of a Display callback handler.  The user defines
    /// functions of this type and the user-data passed in when the callback
    /// is added is passed to the function.
    ///  NOTE: Because OSVR supports multiple graphics libraries, the
    /// client will need select the appropriate entry from the union.
    typedef void (*DisplayCallback)(
        void* userData, ///< Passed into SetDisplayCallback
        GraphicsLibrary library, ///< Graphics library context to use
        RenderBuffer buffers ///< Information on buffers to render to
        );

    /// @brief Describes the parameters for a view/projection callback handler.
    ///
    /// Description of the type of a ViewProjection callback handler.  The user
    /// defines functions of this type and the user-data passed in when the
    /// callback is added is passed to the function.  The viewport and
    /// projection matrices will be configured to draw things for the current
    /// viewpoint; the RenderManager will call the function as many times as
    /// needed (once per eye).  The world should not be changed between
    /// callbacks, to prevent misalignment between the eyes.
    ///  The viewport and projection matrix are passed in in case the user is
    /// using a custom vertex or shader that needs this information.  Both will
    /// have already been set in graphics libraries that support this.
    ///  NOTE: Because OSVR supports multiple graphics libraries, the
    /// client will need select the appropriate entry from the union.
    typedef void (*ViewProjectionCallback)(
        void* userData, ///< Passed into SetViewProjectionCallback
        GraphicsLibrary library, ///< Graphics library context to use
        RenderBuffer buffers, ///< Information on buffers to render to
        OSVR_ViewportDescription viewport, ///< Viewport set by RenderManager
        OSVR_ProjectionMatrix
            projection, ///< Projection matrix set by RenderManager
        size_t whichEye ///< Which eye are we setting up for?
        );

    /// @brief Describes the parameters for a render callback handler.
    ///
    /// Description of the type of a render callback handler.  The user defines
    /// functions of this type and the user-data passed in when the callback
    /// is added is passed to the function so it can know what to draw.  The
    /// Modelview and projection matrices will be configured to draw things
    /// in the specified space for the current viewpoint; the RenderManager will
    /// call the function as many times as needed.  The world should not be
    /// changed between callbacks, to prevent misalignment between the eyes.
    /// The time at which the scene should be rendered is specified to help
    /// ensure synchrony.  The pose used to define the ModelView transformation
    /// is passed in in case the user is using a custom vertex or shader that
    /// needs this information.  The 4x4 projection matrix is passed in as
    /// well, but will also have already been set.
    ///  NOTE: Because OSVR supports multiple graphics libraries, the
    /// client will need select the appropriate entry from the union.
    typedef void (*RenderCallback)(
        void* userData, ///< Passed into AddRenderCallback
        GraphicsLibrary library, ///< Graphics library context to use
        RenderBuffer buffers, ///< Information on buffers to render to
        OSVR_ViewportDescription viewport, ///< Viewport we're rendering into
        OSVR_PoseState pose, ///< OSVR ModelView matrix set by RenderManager
        OSVR_ProjectionMatrix
            projection, ///< Projection matrix set by RenderManager
        OSVR_TimeValue deadline ///< When the frame should be sent to the screen
        );

    /// @brief Describes the parameters needed to render to an eye.
    ///
    /// Description of what is needed to construct and fill in a
    /// RenderTexture.  A vector of these is passed back to describe
    /// all of the needed renderings for a given frame.
    /// NOTE: The fields here should be the same as those in the
    /// RenderCallback above.
    /// Modelview and projection matrices will be configured to draw things
    /// in the specified space for the current viewpoint; the RenderManager will
    /// call the function as many times as needed.  The world should not be
    /// changed between callbacks, to prevent misalignment between the eyes.
    /// The time at which the scene should be rendered is specified to help
    /// ensure synchrony.  The pose used to define the ModelView transformation
    /// is passed in in case the user is using a custom vertex or shader that
    /// needs this information.  The 4x4 projection matrix is passed in as
    /// well, but will also have already been set.
    ///  NOTE: Because OSVR supports multiple graphics libraries, the
    /// client will need select the appropriate entry from the union.
    typedef struct {
        GraphicsLibrary library; ///< Graphics library context to use
        OSVR_ViewportDescription
            viewport;        ///< Viewport to render into (will start at 0,0)
        OSVR_PoseState pose; ///< OSVR ModelView matrix set by RenderManager
        OSVR_ProjectionMatrix
            projection; ///< Projection matrix set by RenderManager
    } RenderInfo;

    class RenderManager {
      private: 
        /// Bool telling whether we're doing okay.  When we get a failure
        /// that will prevent rendering, this will be set to false.
        bool m_doingOkay;

      public:
        ///-------------------------------------------------------------
        /// Create a RenderManager using the createRenderManager() function.

        /// Virtual destructor to let the derived classes shut down
        /// correctly.
        virtual OSVR_RENDERMANAGER_EXPORT ~RenderManager();

        /// Is the renderer currently working?  Derived classes can override
        /// this to do additional checking as needed, but should also call the
        /// base-class method.
        virtual bool OSVR_RENDERMANAGER_EXPORT doingOkay() {
          return m_doingOkay;
        }

        ///-------------------------------------------------------------
        /// @brief Did we get all we asked for, some of it, or nothing
        typedef enum { FAILURE, PARTIAL, COMPLETE } OpenStatus;
        /// @brief Return type from OpenResults() method
        typedef struct {
            OpenStatus status;       ///< How did the opening go?
            GraphicsLibrary library; ///< Graphics library pointers
        } OpenResults;

        /// @brief Opens the window or display to be used for rendering.
        ///
        /// Opens the rendering system, configuring it according to the
        /// requested parameters.  Returns a description of whether it was
        /// able to get the desired configuration.  Implemented by each
        /// concrete derived class.
        virtual OSVR_RENDERMANAGER_EXPORT OpenResults OpenDisplay() = 0;

        ///-------------------------------------------------------------
        /// @brief Setup callback for a given display
        ///
        /// Set the callback function to handle configuring the display
        /// (mainly, clearing it).  The userdata pointer
        /// will be handed to the callback function.
        bool OSVR_RENDERMANAGER_EXPORT SetDisplayCallback(
            DisplayCallback callback, ///< Function to call to set this viewport
            void* userData = nullptr ///< Passed to callback function
            );

        ///-------------------------------------------------------------
        /// @brief Set viewport/projection callback for a given eye.
        ///
        /// Set the callback function to handle configuring the viewport and
        /// projection matrix.  The userdata pointer will be handed to the
        /// callback function.
        /// The RenderManager will construct callbacks from the device and
        /// will have set the viewport and projection transform in libraries
        /// where this is available.
        bool OSVR_RENDERMANAGER_EXPORT SetViewProjectionCallback(
            ViewProjectionCallback
                callback, ///< Function to call to set this viewport
            void* userData = nullptr ///< Passed to callback function
            );

        ///-------------------------------------------------------------
        /// @brief Add render callback for a given space.
        ///
        /// Add a callback function to handle rendering objects in the
        /// specified tracker interface.  This provides a way for the
        /// application to easily draw things in hand space, or head space, or
        /// any other space configured on the server.  An empty string means
        /// "world space", which is the root of the hierarchy.  The userdata
        /// pointer will be handed to the callback function.
        /// The RenderManager will construct callbacks from the interfaces and
        /// maintain the poses of the objects; the callback handler will already
        /// have the correct space configured in the rendering engine.
        bool OSVR_RENDERMANAGER_EXPORT AddRenderCallback(
            const std::string&
                interfaceName, ///< Name of the space, or "/" for world
            RenderCallback callback, ///< Function to call to render this space
            void* userData = nullptr ///< Passed to callback function
            );
        /// @brief Remove a previously-added callback handler for a given space.
        bool OSVR_RENDERMANAGER_EXPORT RemoveRenderCallback(
            const std::string& interfaceName, ///< Name given to AddRenderCallback
            RenderCallback
                callback, ///< Function pointer given to AddRenderCallback
            void* userData = nullptr ///< Pointer given to AddRenderCallback
            );

        ///-------------------------------------------------------------
        /// @brief Parameters passed to Render() method
        ///
        /// Required and optional parameters to the Render method.
        ///   Specify a pointer to the room-space transform to be inserted
        /// between the OSVR native head-space tree and the world space; this
        /// will adjust the user's position within the world and can be used
        /// to rotate them, change height, or make them follow objects or
        /// physics in the world.
        ///   To override the viewpoint all the way up to the head (halfway
        /// between the eyes, with X pointing from the left eye to the right
        /// and Z pointing towards the back of the head, right-handed), send
        /// a pointer to a head transform.  This does not override any
        /// room transform, but will have the room appended.
        class RenderParams {
          public:
            /// @brief Default constructor reads things from a display configuration.
            /// @param [in] dc OSVRDisplayConfiguration to read values from.  If none
            ///                is specified, it defaults to the default configuration.
            RenderParams(OSVRDisplayConfiguration const &dc = OSVRDisplayConfiguration()) {
              nearClipDistanceMeters = dc.getNearClipMeters();
              farClipDistanceMeters = dc.getFarClipMeters();
              IPDMeters = dc.getIPDMeters();
            };

            const OSVR_PoseState* worldFromRoomAppend =
                nullptr; ///< Room space to insert
            const OSVR_PoseState* roomFromHeadReplace =
                nullptr; ///< Overrides head space
<<<<<<< HEAD
			const OSVR_PoseState* roomFromLeftViewpointReplace =
				nullptr; ///< Overrides left viewpoint space
			const OSVR_PoseState* roomFromRightViewpointReplace =
				nullptr; ///< Overrides right viewpoint space
            double nearClipDistanceMeters = 0.1;
            double farClipDistanceMeters = 100.0;
            double IPDMeters = 0.063; ///< Inter-puppilary distance of the viewer
=======

            /// Gets the near and far clipping distances from the display configuration
            /// in the default constructor.  Can be overridden.
            double nearClipDistanceMeters;
            double farClipDistanceMeters;

            /// Gets the default IPD from the display configuration in the
            /// default constructor.  Can be overridden.
            double IPDMeters;
>>>>>>> 26609ea4
        };

        /// @brief Render the scene with minimum latency.
        ///
        /// Uses the various Render* functions below to call subclasses.
        /// NOTE: Use only one of Render() or
        /// GetRenderInfo()/PresentRenderBuffers(),
        /// not both.  They are separate interfaces.
        /// NOTE: Most subclasses will NOT override this function.
        /// Sets up the viewport and projection matrices
        /// for each eye and then starts rendering in that eye.  Within
        /// each eye, sets up a modelview matrix for each space we have
        /// callbacks for and then renders to that space.  All of the
        /// actual work is done by virtual functions defined in the
        /// subclass; this handles the machinery of figuring out how to
        /// handle arbitrary numbers of eyes and their layouts.
        /// @return True on success, False for failure during rendering.
        /// May also return False if the rendering library asks us to
        /// quit the application due to a window-system event.
        virtual bool OSVR_RENDERMANAGER_EXPORT
        Render(const RenderParams& params = RenderParams());

        ///-------------------------------------------------------------
        /// @brief Gets vector of parameters needed to render all eyes and
        /// displays
        ///
        /// Returns the information needed to construct and fill texture
        /// buffers to render into for all eyes.  This should be called
        /// each render loop right when the application is ready to render.
        /// The information presented here should be used to construct and
        /// fill in texture buffers, which will then be passed to the
        /// RegisterRenderBuffers() once before they are rendered into and then
        /// to the PresentRenderBuffers() function each frame to display them.
        ///   Uses the various Render* functions below to call subclasses.
        ///  NOTE: Use only one of Render() or
        ///  GetRenderInfo()/PresentRenderBuffers(),
        /// not both.  They are separate interfaces.
        ///  NOTE: Most subclasses will NOT override this function.
        ///  NOTE: If using the GetRenderInfo()/PresentRenderBuffers()
        /// code path, callbacks will not be called and all of the
        /// modelview matrices will be in world space; the client is
        /// responsible for converting hand space and such into the
        /// correct coordinate system.
        ///  @return Returns an empty vector on failure.
        inline std::vector<RenderInfo> OSVR_RENDERMANAGER_EXPORT
        GetRenderInfo(const RenderParams& params = RenderParams()) {
            std::vector<RenderInfo> ret;
            size_t num = LatchRenderInfo(params);
            for (size_t i = 0; i < num; i++) {
                ret.push_back(GetRenderInfo(i));
            }
            return ret;
        }

        /// @brief Registers texture buffers to be used to render all eyes and
        /// displays.
        ///
        /// Before a vector of RenderBuffers can be used for rendering, they
        /// must be registered.  This call only needs to be made once for a
        /// given set of buffers, even if the buffers are re-used to render
        /// multiple frames.  The buffers must be registered before they are
        /// rendered into by the client code.
        ///  NOTE: Because OSVR supports multiple graphics libraries, the
        /// client will need fill in the appropriate entry from the union.
        ///  @param[in] buffers The vector of buffers that will be presented,
        /// one per entry in the RenderInfo vector received from
        /// GetRenderInfo().
        /// If more than one image is packed into the same buffer (for example,
        /// if the application allocates a double-sized buffer for two eyes
        /// rather than a single buffer per eye), then the buffer only needs to
        /// be registered once.  It is not an error to register the same buffer
        /// multiple times.
        ///  @param[in] appWillNotOverwriteBeforeNewPresent This flag specifies
        /// that the application is double-buffering, registering twice as many
        /// buffers as needed.  It presents one set of buffers and then writes
        /// into the others, presenting half of them each frame.  It promises
        /// not to write to a presented buffer until another buffer has been
        /// presented in its place.  This enables the optimization of
        /// RenderManager not making a copy of the buffers during Asynchronous
        /// Time Warp.  NOTE: If this flag is set to true, the buffers must
        /// be presented as two groups, the first half being the buffers for
        /// all eyes in a single frame and the second half being the buffers
        /// to be used for all eyes in the next frame.
        ///
        ///  @return Returns true on success and false on failure.
        bool OSVR_RENDERMANAGER_EXPORT
        RegisterRenderBuffers(const std::vector<RenderBuffer>& buffers,
                              bool appWillNotOverwriteBeforeNewPresent = false);

        /// @brief Sends texture buffers needed to render all eyes and displays.
        ///
        /// Sends a set of textures appropriate for the rendering engine being
        /// used.
        /// Uses the various Render* functions below to call subclasses.
        ///  NOTE: Use only one of Render() or
        ///  GetRenderInfo()/PresentRenderBuffers(), not both.  They are
        ///  separate interfaces.
        ///  NOTE: Most subclasses will NOT override this function.
        ///  NOTE: Because OSVR supports multiple graphics libraries, the
        /// client will need fill in the appropriate entry from the union.
        ///  NOTE: If using the GetRenderInfo()/PresentRenderBuffers()
        /// code path, callbacks will not be called and all of the
        /// modelview matrices will be in world space; the client is
        /// responsible for converting hand space and such into the
        /// correct coordinate system.
        ///  @param[in] buffers The vector of buffers to present, one per
        /// entry in the RenderInfo vector received from GetRenderInfo().
        /// If the same buffer is used for more than one image, it should be
        /// passed in each time it is used, and the viewports vector should
        /// be filled in to locate each eye within the buffer.
        ///  @param[in] renderInfoUsed The rendering info used by the
        /// application to produce the images in the buffers.  This is
        /// needed to support time warp.
        ///  @param[in] renderParams The renderParams passed to GetRenderInfo()
        /// that produced the renderInfoUsed data.  This is needed so that
        /// we can reproduce any world-to-room transforms that were in place
        /// when the data was constructed.
        ///  @param[in] viewports An optional vector of viewports describing
        /// where in the buffers to look for each eye.  This is useful in the
        /// case where an application has decided to map multiple eyes into
        /// the same larger texture, drawing them all into different parts of
        /// it.  In this case, it needs to specify which part is for each eye.
        /// By default, the full buffer is used for rendering.  There should
        /// either be one of these per surface to be rendered or none.  They
        /// are in the space (0,0) to (1,1) with the origin at the lower-left
        /// corner.  Two side-by-side images should have the first one use
        /// left=lower=0 and the second should use left=0.5, lower = 0; both
        /// should use width=0.5, height = 1.
        ///  @param[in] flipInY Should we flip all of the buffers over in
        /// Y before presentation (this is helpful for OpenGL/Direct3D
        /// interop, where the buffer coordinates are different).
        ///  @return Returns true on success and false on failure.
        bool OSVR_RENDERMANAGER_EXPORT
        PresentRenderBuffers(const std::vector<RenderBuffer>& buffers,
                             const std::vector<RenderInfo>& renderInfoUsed,
                             const RenderParams& renderParams = RenderParams(),
                             const std::vector<OSVR_ViewportDescription>&
                                 normalizedCroppingViewports =
                                     std::vector<OSVR_ViewportDescription>(),
                             bool flipInY = false);

        /// @brief Sends solid color to all eyes and displays.
        ///
        /// Sends a solid color to be displayed on every eye and
        /// display.
        /// Uses the various Render* functions below to call subclasses.
        ///  NOTE: Most subclasses will NOT override this function.
        ///  @param[in] color The colors to present.
        ///  @return Returns true on success and false on failure.
        bool OSVR_RENDERMANAGER_EXPORT
          PresentSolidColor(const RGBColorf &color);

        ///-------------------------------------------------------------
        /// @brief Get rendering-time statistics for upcoming frame
        ///
        /// Provides statistics about when the last frame finished, what
        /// the hardware's frame rate is, what the rendering frame rate is.
        /// This is provided to help the application know when it should
        /// reduce the scene complexity to meet the target render time.
        /// @return False on failure, true and filled-in timing information on
        /// success.
        /// NOTE: Every derived class that can fill in this information should
        /// override this function and do so, returning true.
        virtual bool OSVR_RENDERMANAGER_EXPORT GetTimingInfo(
                // @todo Each display has a potentially different timing
                size_t whichEye, //!< Each eye has a potentially different timing
                OSVR_RenderTimingInfo& info //!< Info that is returned
            ) {
                return false;
        }

        ///-------------------------------------------------------------
        /// Values that control how we do our rendering.  Some RenderManager
        /// subclasses implement only a subset of the techniques that can be
        /// specified.
        class ConstructorParameters {
          public:
            /// Fill in defaults for the parameters.
            OSVR_RENDERMANAGER_EXPORT ConstructorParameters() {
                m_directMode = false;
                m_directModeIndex = 0;
                m_directDisplayIndex = 0;
                m_directHighPriority = false;
                m_displayRotation = Zero;
                m_numBuffers = 2;
                m_verticalSync = true;
                m_verticalSyncBlocksRendering = false;
                m_renderLibrary = ""; ////< Unspecified, which is invalid.

                m_windowTitle = "OSVR";
                m_windowFullScreen = false;
                m_windowXPosition = 0;
                m_windowYPosition = 0;
                m_bitsPerColor = 8;

                m_renderOverfillFactor = 1.0f;
                m_renderOversampleFactor = 1.0f;
                m_enableTimeWarp = true;
                m_asynchronousTimeWarp = false;
                m_maxMSBeforeVsyncTimeWarp = 0.0f;

                m_clientPredictionEnabled = false;
                m_clientPredictionLocalTimeOverride = false;

                m_graphicsLibrary = GraphicsLibrary();
            }
            typedef enum {
                Zero,
                Ninety,
                OneEighty,
                TwoSeventy
            } Display_Rotation;

            bool m_directMode; ///< Should we render using DirectMode?

            void addCandidatePNPID(const char* pnpid);
            std::vector<uint32_t>
                m_directVendorIds; ///< Vendor IDs of the displays to use
            /// Hardware PNPIDs of the displays, corresponding 1-1 with
            /// m_directVendorIds
            std::vector<std::string> m_pnpIds;

            /// @todo Mode selection should include update rate/pixel format
            /// selections.
            int32_t m_directModeIndex; ///< Which mode to use (-1 to select based
            // on params)?
            uint32_t m_directDisplayIndex; ///< Which display to use
            bool m_directHighPriority;     ///< Do high-priority rendering in
            // DirectMode?
            unsigned m_numBuffers; ///< How many buffers (2 = double buffering)
            bool m_verticalSync;   ///< Do we wait for Vsync to swap buffers?
            bool m_verticalSyncBlocksRendering; ///< Block rendering waiting for
            // sync?
            std::string m_renderLibrary; ///< Which rendering library to use

            std::string m_windowTitle; ///< Title of any window we create
            bool m_windowFullScreen;   ///< If not Direct Mode, do we want full
                                       /// screen?
            int m_windowXPosition;     ///< Where to put the window
            int m_windowYPosition;     ///< Where to put the window
            Display_Rotation m_displayRotation; ///< Present mode: Rotate display
            // about Z when presenting
            unsigned m_bitsPerColor; ///< Color depth of the window we want

            /// This expands the size of the render window, adding more pixels
            /// around the border, so that there is margin to be rendered when
            /// we're using distortion (which pulls in pixels from outside the
            /// boundary) and when we're using Time Warp (which also pulls in
            /// edge pixels as we move).  The larger this factor, the less
            /// likely we'll see clamped images at the border but the more
            /// work taken during rendering.
            /// A factor of 1.0 means render at standard size, 2.0 would
            /// render 4x as many pixels (2x in both X and Y).
            float m_renderOverfillFactor;

            /// This increases the density of the render texture, adding more
            /// pixels within the texture, so that when it is rendered into
            /// the final buffer with distortion correction it can be
            /// expanded by the distortion without making fat pixels.
            ///   Alternatively, it can be reduced to make rendering
            /// faster at the expense if visible pixel resolution.
            /// A factor of 1.0 means render at standard size, 2.0 would
            /// render 4x as many pixels (2x in both X and Y) and 0.5
            /// would render 1/4 as many pixels.
            float m_renderOversampleFactor;

            std::vector<DistortionParameters>
                m_distortionParameters; ///< One set per eye x display

            bool m_enableTimeWarp;       ///< Use time warp?
            bool m_justInTimeWarp;       ///< Use just-in-timewarp?
                                         ///(requires enable)
            float m_justInTimeWarpRotation; ///< Rotation in degrees, 0 = top, 90 = right
            bool m_asynchronousTimeWarp; ///< Use Asynchronous time warp?
                                         ///(requires enable)

            /// Render waits until at most this many ms before vsync to do
            /// timewarp (requires enable)
            float m_maxMSBeforeVsyncTimeWarp;

            /// Prediction settings.
            bool m_clientPredictionEnabled; ///< Use client-side prediction?
            /// Static Delay + Delay from present to eye start
            std::vector<float> m_eyeDelaysMS;
            bool m_clientPredictionLocalTimeOverride;  ///< Override tracker timestamp?

            std::shared_ptr<OSVRDisplayConfiguration>
                m_displayConfiguration; ///< Display configuration

            std::string m_roomFromHeadName; ///< Transform to use for head space
			std::string m_roomFromLeftViewpointName; ///< Transform to use for left eye space
			std::string m_roomFromRightViewpointName; ///< Transform to use for right eye space

            /// Graphics library (device/context) to use instead of creating one
            /// if the pointer is non-NULL.  Note that the appropriate context
            /// pointer for the m_renderLibrary must be filled in.
            GraphicsLibrary m_graphicsLibrary;
        };

        //--------------------------------------------------------------------------
        // Methods needed to handle passing information across a DLL boundary in
        // a way that is safer.  std::vector cannot be passed across such a
        // boundary
        // in the general case.

        /// @brief C-api method to initiate render info and store it internally.
        ///
        /// Compute the rendering info for all display surfaces based on the
        /// passed-in
        /// rendering parameters.  Store it internally for later retrieval.
        /// @return The number of stored RenderInfos, one per surface.
        virtual size_t OSVR_RENDERMANAGER_EXPORT
        LatchRenderInfo(const RenderParams& params = RenderParams());

        /// @brief C-api method to get parameters needed to render on surface
        /// @return A filled-in RenderInfo structure if index is valid, a
        /// default-constructed one otherwise.
        virtual RenderInfo OSVR_RENDERMANAGER_EXPORT
        GetRenderInfo(size_t index);

        //=============================================================
        // Destroy the existing distortion meshes and create new ones with the
        // given parameters.
        // Can be called even when no distortion meshes yet exists, to create
        // them.
        // There is a different function for each style of distortion mesh.
        virtual OSVR_RENDERMANAGER_EXPORT bool UpdateDistortionMeshes(
            DistortionMeshType type, ///< Type of mesh to produce
            std::vector<DistortionParameters> const&
                distort ///< Distortion parameters
            );

        //=============================================================
        // Updates the internal "room to world" transformation (applied to all
        // tracker data for this client context instance) based on the user's
        // head
        // orientation, so that the direction the user is facing becomes -Z to
        // your
        // application. Only rotates about the Y axis (yaw).
        //
        // Note that this method internally calls osvrClientUpdate() to get a
        // head pose
        // so your callbacks may be called during its execution!
        virtual OSVR_RENDERMANAGER_EXPORT void SetRoomRotationUsingHead();

        //=============================================================
        // Clears/resets the internal "room to world" transformation back to an
        // identity transformation - that is, clears the effect of any other
        // manipulation of the room to world transform.
        virtual OSVR_RENDERMANAGER_EXPORT void ClearRoomToWorldTransform();

        //=============================================================
        /// @brief Tell how many eyes are associated with this RenderManager
        /// @return 0 on failure/not open, number of eyes on success
        size_t OSVR_RENDERMANAGER_EXPORT GetNumEyes();

      protected:

        virtual void OSVR_RENDERMANAGER_EXPORT setDoingOkay(bool value) {
            m_doingOkay = value;
        }

        /// @brief Constructor given OSVR context and parameters
        RenderManager(OSVR_ClientContext context,
                      const ConstructorParameters& p);

        /// Mutex to provide thread safety to this class and its
        /// subclasses.  NOTE: All subclasses must lock this mutex
        /// for the duration of all public methods besides their
        /// constructor.
        std::mutex m_mutex;

        /// Internal versions of functions that require a mutex, so that
        /// we can call them from functions with a mutex without blocking.
        virtual std::vector<RenderInfo> OSVR_RENDERMANAGER_EXPORT
        GetRenderInfoInternal(const RenderParams& params = RenderParams());

        virtual bool OSVR_RENDERMANAGER_EXPORT RegisterRenderBuffersInternal(
            const std::vector<RenderBuffer>& buffers,
            bool appWillNotOverwriteBeforeNewPresent = false);

        virtual bool OSVR_RENDERMANAGER_EXPORT PresentRenderBuffersInternal(
            const std::vector<RenderBuffer>& buffers,
            const std::vector<RenderInfo>& renderInfoUsed,
            const RenderParams& renderParams = RenderParams(),
            const std::vector<OSVR_ViewportDescription>&
                normalizedCroppingViewports =
                    std::vector<OSVR_ViewportDescription>(),
            bool flipInY = false);

        virtual bool OSVR_RENDERMANAGER_EXPORT PresentSolidColorInternal(
          const RGBColorf& color);

        virtual bool OSVR_RENDERMANAGER_EXPORT UpdateDistortionMeshesInternal(
            DistortionMeshType type ///< Type of mesh to produce
            ,
            std::vector<DistortionParameters> const&
                distort ///< Distortion parameters
            ) = 0;

        std::vector<RenderInfo>
            m_latchedRenderInfo; ///< Stores vector of latched RenderInfo
        virtual size_t OSVR_RENDERMANAGER_EXPORT
          LatchRenderInfoInternal(const RenderParams& params = RenderParams());

        /// OSVR context to use.
        OSVR_ClientContext m_context;

        // Variables describing the desired characteristics of the
        // rendering, parsed from the display configuration file
        // (vendor, resolution, etc.) and from the pipeline configuration
        // file (direct display mode, high-priority rendering, number
        // of buffers).  These are passed to the constructor.
        ConstructorParameters m_params;

        /// Head space to use, or nullptr in case of none (which should
        /// be checked for, but is sort of an error).
        OSVR_ClientInterface m_roomFromHeadInterface;
        OSVR_PoseState m_roomFromHead; ///< Transform to use for head space

		OSVR_ClientInterface m_roomFromLeftViewpointInterface;
		OSVR_ClientInterface m_roomFromRightViewpointInterface;
		OSVR_PoseState m_roomFromLeftViewpoint; ///< Transform to use for left viewpoint
		OSVR_PoseState m_roomFromRightViewpoint; ///< Transform to use for right viewpoint

        /// @brief Stores display callback information
        ///
        /// Stores the information needed to call the display
        /// handler.
        struct {
            DisplayCallback m_callback;
            void* m_userData;
        } m_displayCallback;

        /// @brief Stores viewport callback information
        ///
        /// Stores the information needed to call the viewport/projection
        /// handler.
        struct {
            ViewProjectionCallback m_callback;
            void* m_userData;
        } m_viewCallback;

        /// @brief Stores rendering callback information
        ///
        /// Stores the vectors of callback information along with the
        /// state that the callback is to update.  It keeps all of the
        /// context needed to unregister the callback by free()ing the
        /// interface.
        class RenderCallbackInfo {
          public:
            std::string m_interfaceName;
            OSVR_ClientInterface m_interface;
            RenderCallback m_callback;
            void* m_userData;
            OSVR_PoseState m_state;
        };
        std::vector<RenderCallbackInfo> m_callbacks;

        /// @brief Tell how many displays are associated with this RenderManager
        /// @return 0 on failure/not open, number of displays on success
        size_t OSVR_RENDERMANAGER_EXPORT GetNumDisplays();

        /// @brief Tell how many eyes are associated with each display in this
        /// RenderManager
        /// @return 0 on failure/not open, number of eyes per display on success
        size_t OSVR_RENDERMANAGER_EXPORT GetNumEyesPerDisplay();

        /// @brief Tell which display is associated with this eye
        /// @return 0 on failure/not open, display index on success
        /// @todo Will need to be generalized when we have multiple displays per
        /// eye
        size_t OSVR_RENDERMANAGER_EXPORT GetDisplayUsedByEye(size_t eye);

        /// @brief Width of the virtual display in Present mode, actual in
        /// Render
        /// The display window's width.  If m_displayRotation is Ninety
        /// or Two_Seventy, then the physical display does not match the
        /// virtual display that we're developing transformations and
        /// viewports for to hand to the client.  In that case, this value
        /// is for the virtual screen and any hardware devices must switch
        /// width and height when they are creating their buffers and
        /// viewports, and they must rotate their views appropriately. This
        /// is so that text and other sprites will be rendered with the
        /// correct orientation, and then the resulting pixel map will be
        /// aimed at the screen.
        ///  Note: This never includes the rendering overfill, only the actual
        /// display size.
        int m_displayWidth;

        /// @brief Height of the virtual display in Present mode, actual in
        /// Render
        /// The display window's height.  If m_displayRotation is Ninety
        /// or Two_Seventy, then the physical display does not match the
        /// virtual display that we're developing transformations and
        /// viewports for to hand to the client.  In that case, this value
        /// is for the virtual screen and any hardware devices must switch
        /// width and height when they are creating their buffers and
        /// viewports, and they must rotate their views appropriately. This
        /// is so that text and other sprites will be rendered with the
        /// correct orientation, and then the resulting pixel map will be
        /// aimed at the screen.
        ///  Note: This never includes the rendering overfill, only the actual
        /// display size.
        int m_displayHeight;

        /// These are used in the Render() callback-based rendering approach
        /// to store information during the processing.  They are not used in
        /// the Present() rendering approach.
        RenderParams m_renderParamsForRender;
        std::vector<RenderInfo> m_renderInfoForRender;

        /// Timing information on how long each portion of the previous
        /// frames' PresentRenderBuffersInternal() took.
        double timePresentRenderBuffers = 0;
        double timePresentFrameInitialize = 0;
        double timeWaitForSync = 0;
        double timePresentDisplayInitialize = 0;
        double timePresentEye = 0;
        double timePresentDisplayFinalize = 0;
        double timePresentFrameFinalize = 0;

        /// NOTE: The base-class implementation constructs a texture matrix
        /// that is apropriate for use in OpenGL or D3D (it checks internally
        /// for the type and produces the appropriate warps.
        ///   Assumes that it is starting in a texture-coordinate space that has
        /// (0,0) at the lower left corner of the image and (1,1) at the
        /// upper-right corner of the image, with Z pointing out of the image.
        ///  Constructs a change of pose that transforms such coordinates from
        /// the "last" space and puts them into the "current" space.
        ///  It proceeds by moving the points from texture space into world
        /// space (by scaling and translating them to match a viewport at a
        /// given distance in Z from the eyepoint).  This puts the points into
        /// projection space.
        ///  It then inverts the ModelView matrix from the last position and
        /// applies it to get the points back into world space.
        ///  In then reverses the process, using the ModelView matrix from the
        /// "current" location (all other matrices are the same) to bring the
        /// points back into texture space.
        ///  If just-in-time-warp is enabled, it further adds an anisotropic scale
        /// and/or shear transformation to handle motion within the frame caused
        /// by the user's head motion.
        ///  It is up to the caller to bring the texture coordinates to and from
        /// the space described above.
        ///  @param [in] usedRenderInfo Rendering info used to construct the
        /// textures we're going to present.
        ///  @param [in] currentRenderInfo Rendering info to warp to.
        ///  @param [in] assumedDepth Depth at which the virtual projected
        ///  window should
        /// be constructed.  The further away it is, the less impact translation
        /// will
        /// have on the result.  It should not be closer than the closest object
        /// in
        /// the scene, and probably not closer than about 1 meter to avoid
        /// excess
        /// translation impact.
        ///  @return True on success, false (with empty transforms vector) on
        /// failure.
        virtual bool OSVR_RENDERMANAGER_EXPORT
        ComputeAsynchronousTimeWarps(std::vector<RenderInfo> usedRenderInfo,
                                     std::vector<RenderInfo> currentRenderInfo,
                                     float assumedDepth = 2.0f);

        /// @brief Computes the four components of just-in-timewarp
        ///
        /// This function computes the coefficients of nonuniform scaling
        /// and shearing required to implement just-in-timewarp in a space
        /// where (0,0) is the center of the screen and the screen width and
        /// height are both 1 (dimensions go from -0.5 to 0.5 in each axis).
        /// It first computes the velocity, then based on that and the rotation
        /// of the scan-out with respect to the image produces the four values.
        /// It does not check to see whether just-in-timewarp is enabled.
        /// @return Four doubles, indicating: 0th = the scaling
        ///         of the image in the X direction, 1st = the scaling
        ///         of the image in the Y direction, 2nd = the shear in
        ///         X coordinate as Y varies, 3rd = the shear in the Y
        ///         coordinate as X varies.  At most one of the scalings and
        ///         at most one of the shear transformations will be active
        ///         at a time; which ones are active depends on the orientation.
        virtual std::array<float,4> OSVR_RENDERMANAGER_EXPORT
        ComputeJustInTimeWarp();

        /// Asynchronous time warp matrices suitable for use in OpenGL,
        /// taking (-0.5,-0.5) to (0.5,0.5) coordinates into the appropriate new
        /// location.
        /// Be sure to modify (transpose, etc.) as needed for other rendering
        /// libraries.
        typedef struct { float data[16]; } matrix16;
        std::vector<matrix16> m_asynchronousTimeWarps;

        /// Holds a pointer to the graphics library state.
        GraphicsLibrary m_library; //!< Graphics library to use
        RenderBuffer m_buffers;    //!< Buffers to use to render into.

        bool m_renderBuffersRegistered; //!< Keeps track of whether we have
        //! registered buffers

        //=============================================================
        // These methods are helper methods for the Render* callback
        // functions below, making it easy for them to compute the
        // various information they need.

        /// @brief Fill in a projection transform for a given eye
        /// This routine computes the projection matrix needed for the
        /// oversized view required by the m_renderOverfillFactor.
        /// @return True on success, false on failure.
        virtual bool OSVR_RENDERMANAGER_EXPORT ConstructProjection(
            size_t whichEye ///< Input; index of the eye to use
            , double nearClipDistanceMeters ///< Perpendicular distance to near
            // clipping plane
            , double farClipDistanceMeters ///< Perpendicular distance to far
            // clipping plane
            , OSVR_ProjectionMatrix& projection ///< Output projection
            );

        /// @brief Fill in the viewport for a given eye on the Render path
        /// This routine computes the viewport size with the
        /// amount needed by the m_renderOverfillFactor and the
        /// m_renderOversampleFactor.  It also
        /// does not include the shift needed to move the eye to the
        /// correct location in the output display.
        /// @return True on success, false on failure.
        virtual bool OSVR_RENDERMANAGER_EXPORT ConstructViewportForRender(
            size_t whichEye ///< Input; index of the eye to use
            , OSVR_ViewportDescription& viewport ///< Output viewport
            );

        /// @brief Fill in the viewport for a given eye on the Present path
        /// This routine computes the viewport size without the
        /// amount needed by the m_renderOverfillFactor or the
        /// m_renderOversampleFactor; if these
        /// is required, they should be added by the caller.  It also
        /// always includes the shift needed to move the eye to the
        /// correct location in the output display; if that is not
        /// needed, then the left and lower fields should be ignored
        /// by the caller.
        ///   This constructs a viewport in the un-rotated space with
        /// respect to the m_displayRotation constructor parameter.
        /// To turn this into a viewport for the Present-buffer rotation
        /// based on that parameter, call RotateViewport().
        /// @return True on success, false on failure.
        virtual bool OSVR_RENDERMANAGER_EXPORT ConstructViewportForPresent(
            size_t whichEye ///< Input; index of the eye to use
            , OSVR_ViewportDescription& viewport ///< Output viewport
            , bool swapEyes ///< Should we swap left and right eyes?
            );

        /// @brief Adjust the viewport based on m_displayRotation
        /// This routine adjusts a viewport produced by the
        /// ConstructViewport() function based on the rotation
        /// between the rendering space and the presentation space.
        /// @return Adjusted viewport.
        virtual OSVR_ViewportDescription OSVR_RENDERMANAGER_EXPORT RotateViewport(
            const OSVR_ViewportDescription& viewport ///< Input viewport
            );

        /// @brief Construct ModelView for a given eye, space, and RenderParams
        ///
        /// @return True on success, false on failure.
        virtual bool OSVR_RENDERMANAGER_EXPORT ConstructModelView(
            size_t whichSpace ///< Input; index of the space to use
            , size_t whichEye ///< Input; index of the eye to use
            , RenderParams params ///< Input; render parameters
            , OSVR_PoseState&
                eyeFromSpace ///< Output info needed to make ModelView
            );

        /// @brief Compute in-display rotations/flip matrix.
        ///  Assumes that it is starting in a world-space quad render that has
        /// (-1,-1) at the lower left corner of the screen and (1,1) at the
        /// upper-right corner of the screen, with Z pointing backwards.  This
        /// the default projection space.  It only applies rotations and flips,
        /// so can handle uniform scaling of either the projection space or the
        /// quad
        /// vertex locations.
        ///  It assumes that a non-uniform viewport will map this
        /// to the correct pixel size on the display.
        ///  This is expected to be used in the PresentEye functions to help
        /// adjust the ModelView matrix on the quad that the rendered texture
        /// is applied to.
        ///  @return True on success, false (with untouched transform) on
        /// failure.
        bool OSVR_RENDERMANAGER_EXPORT ComputeDisplayOrientationMatrix(
            float rotateDegrees ///< Rotation in degrees around Z
            , bool flipInY ///< Flip in Y after rotating?
            , matrix16& outMatrix ///< Matrix to use.
            );

        /// @brief Compute texture matrix adjustment to subset render buffer
        /// This is part of the PresentMode rendering pipeline.  It is part
        /// of the calculations used to present an eye.  It produces a
        /// matrix that will adjust the projection matrix used for time
        /// warp to make it point at the specified subset of the texture
        /// in a render buffer that may have more than one eye drawn
        /// into it.
        ///  It takes texture coordinates in the range (0,0)-(1,1) and maps
        /// them to the range specified in the normalized viewport.
        ///  @param normalizedCroppingViewport[in] Viewport specifying
        /// the portion of the texture-coordinate range (0,0) to (1,1)
        /// that contains the eye we are rendering.
        ///  @param outMatrix[out] Transformation to use.
        ///  @return True on success, false (with untouched transform) on
        /// failure.
        bool OSVR_RENDERMANAGER_EXPORT ComputeRenderBufferCropMatrix(
            OSVR_ViewportDescription normalizedCroppingViewport,
            matrix16& outMatrix);

        //=============================================================
        // These methods must be implemented by all derived classes.
        //  They enable the Render() method above to do the generic work
        // and only device-specific work is done in the derived classes.
        //  It is okay to define a method that does nothing, if there is
        // nothing to do for a particular operation.  We make these pure
        // virtual so that a developer will know what needs filling in.
        //  NOTE: The calls are guaranteed to be nested as follows, with
        // the potential for multiple calls of any of the inner nesting
        // levels for a particular rendering recipe:
        //  RenderPathSetup
        //  RenderFrameInitialize
        //      RenderDisplayInitialize
        //          RenderEyeInitialize
        //              RenderSpace
        //          RenderEyeFinalize
        //      RenderDisplayFinalize
        //  RenderFrameFinalize

        /// @brief Called at the beginning of the first Render() call.
        virtual bool RenderPathSetup() = 0;
        bool m_renderPathSetupDone = false;

        /// @brief Initialize rendering for a new frame
        virtual bool RenderFrameInitialize() = 0;

        /// @brief Initialize rendering for a new display
        virtual bool OSVR_RENDERMANAGER_EXPORT
        RenderDisplayInitialize(size_t display ///< Which display (0-indexed)
                                ) = 0;

        /// @brief Initialize rendering for a specified eye
        virtual bool OSVR_RENDERMANAGER_EXPORT 
        RenderEyeInitialize(size_t eye ///< Which eye (0-indexed)
                                         ) = 0;

        /// @brief Render objects in a specified space (from m_callbacks)
        virtual bool OSVR_RENDERMANAGER_EXPORT
        RenderSpace(size_t whichSpace ///< Index into m_callbacks vector
                    , size_t whichEye ///< Which eye are we rendering for?
                    , OSVR_PoseState pose ///< ModelView transform to use
                    , OSVR_ViewportDescription viewport ///< Viewport to use
                    , OSVR_ProjectionMatrix projection ///< Projection to use
                    ) = 0;

        /// @brief Finalize rendering for a specified eye
        virtual bool OSVR_RENDERMANAGER_EXPORT 
        RenderEyeFinalize(size_t eye ///< Which eye (0-indexed)
                                       ) = 0;

        /// @brief Finalize rendering for a new display
        virtual bool OSVR_RENDERMANAGER_EXPORT
        RenderDisplayFinalize(size_t display ///< Which display (0-indexed)
                              ) = 0;

        /// @brief Finalize rendering for a new frame
        virtual bool OSVR_RENDERMANAGER_EXPORT RenderFrameFinalize() { return true; }

        //=============================================================
        // These methods must be implemented by all derived classes.
        // They enable the PresentRenderBuffers() method above to do the
        // generic work and only device-specific work is done in the
        // derived classes.
        //  It is okay to define a method that does nothing, if there is
        // nothing to do for a particular operation.  We make these pure
        // virtual so that a developer will know what needs filling in.
        //  NOTE: The calls are guaranteed to be nested as follows, with
        // the potential for multiple calls of any of the inner nesting
        // levels for a particular rendering recipe:
        //  PresentFrameInitialize
        //      PresentDisplayInitialize
        //          PresentEye
        //      PresentDisplayFinalize
        //  PresentFrameFinalize

        /// @brief Initialize presentation for a new frame
        virtual bool OSVR_RENDERMANAGER_EXPORT PresentFrameInitialize() = 0;

        /// @brief Initialize presentation for a new display
        virtual bool OSVR_RENDERMANAGER_EXPORT
        PresentDisplayInitialize(size_t display ///< Which display (0-indexed)
                                 ) = 0;

        /// @brief Initialize presentation for a specified eye
        /// @todo add time shear parameters
        class PresentEyeParameters {
          public:
            OSVR_RENDERMANAGER_EXPORT PresentEyeParameters() {
                m_index = 0;
                m_rotateDegrees = 0;
                m_flipInY = false;
                m_buffer.D3D11 = nullptr;
                m_buffer.OpenGL = nullptr;
                m_timeWarp = nullptr;
            }

            size_t m_index;         ///< Which eye (0-indexed)
            double m_rotateDegrees; ///< How much to rotate eye when showing in
            // screen
            bool m_flipInY; ///< Should we flip in Y after all other transforms?
            RenderBuffer m_buffer; ///< Buffer to draw.
            /// This is a viewport in the texture-coordinate range of (0-1)
            /// telling
            /// how much of the buffer is taken up by this eye.  It should
            /// normally be
            /// left=lower=0, width=height=1.  It will only be otherwise if
            /// there are
            /// two or more eyes packed into the same buffer.
            OSVR_ViewportDescription m_normalizedCroppingViewport;
            matrix16* m_timeWarp; ///< Time Warp matrix to use (nullptr
            // for none)
        };
        virtual bool OSVR_RENDERMANAGER_EXPORT PresentEye(PresentEyeParameters params) = 0;

        /// @brief Set the specified eye to the specified color
        /// @param eye[in] The eye to set.
        /// @param color[in] The color to set, RGB, 0-1 for each.
        /// @return True on success, false on failure.
        virtual bool OSVR_RENDERMANAGER_EXPORT
        SolidColorEye(size_t eye, const RGBColorf &color) = 0;

        /// @brief Finalize presentation for a new display
        virtual bool OSVR_RENDERMANAGER_EXPORT
        PresentDisplayFinalize(size_t display ///< Which display (0-indexed)
                               ) = 0;

        /// @brief Finalize presentation for a new frame
        virtual bool OSVR_RENDERMANAGER_EXPORT PresentFrameFinalize() = 0;

        friend class ::sensics::compositor::DisplayServerInterfaceD3D11Singleton;
        friend RenderManager OSVR_RENDERMANAGER_EXPORT*
        createRenderManager(OSVR_ClientContext context,
                            const std::string& renderLibraryName,
                            GraphicsLibrary graphicsLibrary);

      protected:
        /// Logger to use for writing information, warning, and errors.
        util::log::LoggerPtr m_log;

        bool hasHeadPose() const;
        bool getLastHeadPose(OSVR_TimeValue& tv, OSVR_Pose3& pose) const;
		bool hasLeftViewpointPose() const;
		bool hasRightViewpointPose() const;
		bool getLastLeftViewpointPose(OSVR_TimeValue& tv, OSVR_Pose3& pose) const;
		bool getLastRightViewpointPose(OSVR_TimeValue& tv, OSVR_Pose3& pose) const;

      private:
        std::unique_ptr<PoseStateCaching> m_headPoseCache;
		std::unique_ptr<PoseStateCaching> m_leftViewpointPoseCache;
		std::unique_ptr<PoseStateCaching> m_rightViewpointPoseCache;
    };

    //=========================================================================
    /// @brief Factory to create an appropriate RenderManager
    ///
    /// Factory function that creates a pointer to a RenderManager based on the
    /// information in the configuration files from the server.  It is also
    /// given
    /// the OSVR context to use for determining transformation matrices.
    /// @param context OSVR Client context that will be cloned to provide
    ///        thread-safe access to RenderManager.  (@todo clone this when
    ///        that functionality become available, for now a separate one
    ///        is created and used).
    /// @param renderLibraryName Name of the rendering library to use.  It can
    ///        currently be one of: OpenGL, Direct3D11.
    /// @param graphicsLibrary Graphics device to use.  If this is NULL, then
    /// a device and context appropriate to the rendering library defined in the
    /// renderLibraryName parameter will be created.  If the user creates one,
    /// it
    /// must match the one defined by the renderLibraryName.  The caller
    /// is responsible for constructing and destroying both the object pointed
    /// to and the appropriate pointer within it.
    ///   This function hangs until it receives configuration information from
    /// a running server connected to by an OSVR context that it creates.
    /// @return Pointer to a created object or nullptr if it cannot create one
    /// given the configuration read from the server.
    RenderManager OSVR_RENDERMANAGER_EXPORT*
    createRenderManager(OSVR_ClientContext context,
                        const std::string& renderLibraryName,
                        GraphicsLibrary graphicsLibrary = GraphicsLibrary());

} // namespace renderkit
} // namespace osvr<|MERGE_RESOLUTION|>--- conflicted
+++ resolved
@@ -331,7 +331,6 @@
                 nullptr; ///< Room space to insert
             const OSVR_PoseState* roomFromHeadReplace =
                 nullptr; ///< Overrides head space
-<<<<<<< HEAD
 			const OSVR_PoseState* roomFromLeftViewpointReplace =
 				nullptr; ///< Overrides left viewpoint space
 			const OSVR_PoseState* roomFromRightViewpointReplace =
@@ -339,7 +338,6 @@
             double nearClipDistanceMeters = 0.1;
             double farClipDistanceMeters = 100.0;
             double IPDMeters = 0.063; ///< Inter-puppilary distance of the viewer
-=======
 
             /// Gets the near and far clipping distances from the display configuration
             /// in the default constructor.  Can be overridden.
@@ -349,7 +347,6 @@
             /// Gets the default IPD from the display configuration in the
             /// default constructor.  Can be overridden.
             double IPDMeters;
->>>>>>> 26609ea4
         };
 
         /// @brief Render the scene with minimum latency.
