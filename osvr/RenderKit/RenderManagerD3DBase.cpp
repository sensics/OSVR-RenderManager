/** @file
@brief Source file implementing nVidia-based OSVR direct-to-device rendering
interface

@date 2015

@author
Sensics, Inc.
<http://sensics.com/osvr>
*/

// Copyright 2015 Sensics, Inc.
//
// Licensed under the Apache License, Version 2.0 (the "License");
// you may not use this file except in compliance with the License.
// You may obtain a copy of the License at
//
//     http://www.apache.org/licenses/LICENSE-2.0
//
// Unless required by applicable law or agreed to in writing, software
// distributed under the License is distributed on an "AS IS" BASIS,
// WITHOUT WARRANTIES OR CONDITIONS OF ANY KIND, either express or implied.
// See the License for the specific language governing permissions and
// limitations under the License.

#include <osvr/Util/Finally.h>
#include "RenderManagerD3DBase.h"
#include "GraphicsLibraryD3D11.h"
#include "ComputeDistortionMesh.h"
#include <boost/assert.hpp>
#include <iostream>
#include <DirectXMath.h>
#include <d3dcompiler.h>
#pragma comment(lib, "d3dcompiler.lib")

#include <Eigen/Core>
#include <Eigen/Geometry>

static const char* distortionVertexShader =
    "cbuffer cbPerObject"
    "{"
    "  matrix projectionMatrix;"
    "  matrix modelViewMatrix;"
    "  matrix textureMatrix;"
    "}"
    ""
    "struct VS_Input"
    "{"
    "  float4 position : POSITION;"
    "  float2 texR : TEXCOORDR;"
    "  float2 texG : TEXCOORDG;"
    "  float2 texB : TEXCOORDB;"
    "};"
    ""
    "struct VS_Output"
    "{"
    "  float4 position : SV_POSITION;"
    "  float2 texR : TEXCOORDR;"
    "  float2 texG : TEXCOORDG;"
    "  float2 texB : TEXCOORDB;"
    "};"
    ""
    "VS_Output triangle_vs(VS_Input input)"
    "{"
    "  /* still pass through, no projection/view. */"
    "  VS_Output ret;"
    "  matrix wvp = mul(projectionMatrix, modelViewMatrix);"
    "  ret.position = mul(wvp, input.position);"
    "  /* Adjust the texture coordinates using the texture matrix */"
    "  ret.texR = mul(float4(input.texR, 0.0f, 1.0f), textureMatrix);"
    "  ret.texG = mul(float4(input.texG, 0.0f, 1.0f), textureMatrix);"
    "  ret.texB = mul(float4(input.texB, 0.0f, 1.0f), textureMatrix);"
    "  return ret;"
    "}";

static const char* distortionPixelShader =
    "Texture2D shaderTexture;"
    "SamplerState sampleState;"
    ""
    "struct PS_Input"
    "{"
    "  float4 position : SV_POSITION;"
    "  float2 texR : TEXCOORDR;"
    "  float2 texG : TEXCOORDG;"
    "  float2 texB : TEXCOORDB;"
    "};"
    ""
    "float4 triangle_ps(PS_Input input) : SV_Target"
    "{"
    "  /* @todo Look up the distortion correction */"
    "  float4 outColor;"
    "  outColor.r = shaderTexture.Sample(sampleState, input.texR).r;"
    "  outColor.g = shaderTexture.Sample(sampleState, input.texG).g;"
    "  outColor.b = shaderTexture.Sample(sampleState, input.texB).b;"
    "  outColor.a = 1.0f;"
    "  return outColor;"
    "}";

static std::string StringFromD3DError(HRESULT hr) {
    switch (hr) {
    case D3D11_ERROR_FILE_NOT_FOUND:
        return "D3D11_ERROR_FILE_NOT_FOUND";
    case D3D11_ERROR_TOO_MANY_UNIQUE_STATE_OBJECTS:
        return "D3D11_ERROR_TOO_MANY_UNIQUE_STATE_OBJECTS";
    case D3D11_ERROR_TOO_MANY_UNIQUE_VIEW_OBJECTS:
        return "D3D11_ERROR_TOO_MANY_UNIQUE_VIEW_OBJECTS";
    case D3D11_ERROR_DEFERRED_CONTEXT_MAP_WITHOUT_INITIAL_DISCARD:
        return "D3D11_ERROR_DEFERRED_CONTEXT_MAP_WITHOUT_INITIAL_DISCARD";
    case DXGI_ERROR_INVALID_CALL:
        return "DXGI_ERROR_INVALID_CALL";
    case DXGI_ERROR_WAS_STILL_DRAWING:
        return "DXGI_ERROR_WAS_STILL_DRAWING";
    case E_FAIL:
        return "E_FAIL: Attempted to create a device with the debug layer "
               "enabled and the layer is not installed";
    case E_INVALIDARG:
        return "E_INVALIDARG";
    case E_OUTOFMEMORY:
        return "E_OUTOFMEMORY";
    case E_NOTIMPL:
        return "E_NOTIMPL: The method call isn't implemented with the passed "
               "parameter combination";
    case S_FALSE:
        return "S_FALSE: Alternate success value, indicating a successful but "
               "nonstandard completion (the precise meaning depends on "
               "context)";
    case S_OK:
        return "S_OK: No error occurred";
    default:
        return "Unrecognized return code";
    }
}

namespace osvr {
namespace renderkit {

    RenderManagerD3D11Base::RenderManagerD3D11Base(
        OSVR_ClientContext context,
        ConstructorParameters p)
        : RenderManager(context, p) {
        // Initialize all of the variables that don't have to be done in the
        // list above, so we don't get warnings about out-of-order
        // initialization if they are re-ordered in the header file.
        m_displayOpen = false;
        m_D3D11device = nullptr;
        m_D3D11Context = nullptr;

        // Construct the appropriate GraphicsLibrary pointer.
        m_library.D3D11 = new GraphicsLibraryD3D11;
        m_buffers.D3D11 = new RenderBufferD3D11;
        m_depthStencilStateForRender = nullptr;
        m_depthStencilStateForPresent = nullptr;
    }

    RenderManagerD3D11Base::~RenderManagerD3D11Base() {
        // Release any prior buffers we allocated
        m_distortionMeshBuffer.clear();

        for (size_t i = 0; i < m_renderBuffers.size(); i++) {
            m_renderBuffers[i].D3D11->colorBuffer->Release();
            m_renderBuffers[i].D3D11->colorBufferView->Release();
            m_renderBuffers[i].D3D11->depthStencilBuffer->Release();
            m_renderBuffers[i].D3D11->depthStencilView->Release();
            delete m_renderBuffers[i].D3D11;
        }
        if (m_depthStencilStateForRender != nullptr) {
          m_depthStencilStateForRender->Release();
        }
        if (m_depthStencilStateForPresent != nullptr) {
          m_depthStencilStateForPresent->Release();
        }

        if (m_completionQuery) {
          m_completionQuery->Release();
          m_completionQuery = nullptr;
        }

        delete m_buffers.D3D11;
        delete m_library.D3D11;
    }

    bool RenderManagerD3D11Base::SetDeviceAndContext() {
      //======================================================
      // Create the D3D11 context that is used to draw things into the window
      // unless these have already been filled in.
      HRESULT hr;
      if (m_params.m_graphicsLibrary.D3D11 != nullptr) {
        m_D3D11device = m_params.m_graphicsLibrary.D3D11->device;
        m_D3D11Context = m_params.m_graphicsLibrary.D3D11->context;
      } else {
        D3D_FEATURE_LEVEL acceptibleAPI = D3D_FEATURE_LEVEL_11_0;
        D3D_FEATURE_LEVEL foundAPI;

        UINT createDeviceFlags = D3D11_CREATE_DEVICE_BGRA_SUPPORT;
        // If we pass a non-null adapter (like if we're being used by NVIDIA
        // direct mode), then we need to pass driver type unknown.
        auto driverType = nullptr == m_adapter ? D3D_DRIVER_TYPE_HARDWARE
          : D3D_DRIVER_TYPE_UNKNOWN;
        hr = D3D11CreateDevice(m_adapter.Get(), driverType, nullptr,
          createDeviceFlags, &acceptibleAPI, 1,
          D3D11_SDK_VERSION, &m_D3D11device, &foundAPI,
          &m_D3D11Context);
        if (FAILED(hr)) {
          if (m_log) m_log->error() << "RenderManagerD3D11Base::SetDevice: Could not "
            "create D3D11 device";
          m_doingOkay = false;
          return false;
        }
      }

      //======================================================
      // Construct our completion query that will be used to
      // wait for rendering completion.
      {
        D3D11_QUERY_DESC desc = {};
        desc.Query = D3D11_QUERY_EVENT;
        HRESULT hr = m_D3D11device->CreateQuery(&desc, &m_completionQuery);
        if (FAILED(hr)) {
          if (m_log) m_log->error() << "RenderManagerD3D11Base::SetDeviceAndContext: "
            "Warning: Failed to create completion event query: code ";
          m_completionQuery = nullptr;
        }
      }

      return true;
    }

    bool RenderManagerD3D11Base::constructRenderBuffers() {
        HRESULT hr;
        for (size_t i = 0; i < GetNumEyes(); i++) {

            OSVR_ViewportDescription v;
            ConstructViewportForRender(i, v);
            unsigned width = static_cast<unsigned>(v.width);
            unsigned height = static_cast<unsigned>(v.height);

            // The color buffer for this eye.  We need to put this into
            // a generic structure for the Present function, but we only need
            // to fill in the Direct3D portion.
            //  Note that this texture format must be RGBA and unsigned byte,
            // so that we can present it to Direct3D for DirectMode.
            ID3D11Texture2D* D3DTexture = nullptr;

            // Initialize a new render target texture description.
            D3D11_TEXTURE2D_DESC textureDesc = {};
            textureDesc.Width = width;
            textureDesc.Height = height;
            textureDesc.MipLevels = 1;
            textureDesc.ArraySize = 1;
            // textureDesc.Format = DXGI_FORMAT_R32G32B32A32_FLOAT;
            textureDesc.Format = DXGI_FORMAT_R8G8B8A8_UNORM;
            textureDesc.SampleDesc.Count = 1;
            textureDesc.SampleDesc.Quality = 0;
            textureDesc.Usage = D3D11_USAGE_DEFAULT;
            // We need it to be both a render target and a shader resource
            textureDesc.BindFlags =
                D3D11_BIND_RENDER_TARGET | D3D11_BIND_SHADER_RESOURCE;
            textureDesc.CPUAccessFlags = 0;
            textureDesc.MiscFlags = 0;

            // Create a new render target texture to use.
            hr =
                m_D3D11device->CreateTexture2D(&textureDesc, NULL, &D3DTexture);
            if (FAILED(hr)) {
                if (m_log) m_log->error() << "RenderManagerD3D11Base::constructRenderBuffers: "
                             "Can't create texture for eye ";
                if (m_log) m_log->error() << "  Direct3D error type: " << StringFromD3DError(hr);
                return false;
            }

            // Fill in the resource view for your render texture buffer here
            D3D11_RENDER_TARGET_VIEW_DESC renderTargetViewDesc = {};
            // This must match what was created in the texture to be rendered
            renderTargetViewDesc.Format = textureDesc.Format;
            renderTargetViewDesc.ViewDimension = D3D11_RTV_DIMENSION_TEXTURE2D;
            renderTargetViewDesc.Texture2D.MipSlice = 0;

            // Create the render target view.
            ID3D11RenderTargetView* renderTargetView = nullptr;
            hr = m_D3D11device->CreateRenderTargetView(
                D3DTexture, &renderTargetViewDesc, &renderTargetView);
            if (FAILED(hr)) {
                if (m_log) m_log->error() << "RenderManagerD3D11Base::constructRenderBuffers: "
                             "Could not create render target for eye " << i;
                if (m_log) m_log->error() << "  Direct3D error type: " << StringFromD3DError(hr);
                return false;
            }

            // Push the filled-in RenderBuffer onto the vector.
            osvr::renderkit::RenderBufferD3D11* rbD3D =
                new osvr::renderkit::RenderBufferD3D11;
            rbD3D->colorBuffer = D3DTexture;
            rbD3D->colorBufferView = renderTargetView;
            osvr::renderkit::RenderBuffer rb;
            rb.D3D11 = rbD3D;
            m_renderBuffers.push_back(rb);

            //==================================================================
            // Create a depth buffer

            // Make the depth/stencil texture.
            D3D11_TEXTURE2D_DESC textureDescription = {};
            textureDescription.SampleDesc.Count = 1;
            textureDescription.SampleDesc.Quality = 0;
            textureDescription.Usage = D3D11_USAGE_DEFAULT;
            textureDescription.BindFlags = D3D11_BIND_DEPTH_STENCIL;
            textureDescription.Width = width;
            textureDescription.Height = height;
            textureDescription.MipLevels = 1;
            textureDescription.ArraySize = 1;
            textureDescription.CPUAccessFlags = 0;
            textureDescription.MiscFlags = 0;
            /// @todo Make this a parameter
            textureDescription.Format = DXGI_FORMAT_D24_UNORM_S8_UINT;
            ID3D11Texture2D* depthStencilBuffer;
            hr = m_D3D11device->CreateTexture2D(&textureDescription, NULL,
                                                &depthStencilBuffer);
            if (FAILED(hr)) {
                if (m_log) m_log->error() << "RenderManagerD3D11Base::constructRenderBuffers: "
                             "Could not create depth/stencil texture for eye "
                          << i;
                if (m_log) m_log->error() << "  Direct3D error type: " << StringFromD3DError(hr);
                return false;
            }
            m_renderBuffers[i].D3D11->depthStencilBuffer = depthStencilBuffer;

            // Create the depth/stencil view description
            D3D11_DEPTH_STENCIL_VIEW_DESC depthStencilViewDescription;
            memset(&depthStencilViewDescription, 0,
                   sizeof(depthStencilViewDescription));
            depthStencilViewDescription.Format = textureDescription.Format;
            depthStencilViewDescription.ViewDimension =
                D3D11_DSV_DIMENSION_TEXTURE2D;
            depthStencilViewDescription.Texture2D.MipSlice = 0;

            ID3D11DepthStencilView* depthStencilView;
            hr = m_D3D11device->CreateDepthStencilView(
                depthStencilBuffer, &depthStencilViewDescription,
                &depthStencilView);
            if (FAILED(hr)) {
                if (m_log) m_log->error() << "RenderManagerD3D11Base::constructRenderBuffers: "
                             "Could not create depth/stencil view for eye "
                          << i;
                if (m_log) m_log->error() << "  Direct3D error type: " << StringFromD3DError(hr);
                return false;
            }
            m_renderBuffers[i].D3D11->depthStencilView = depthStencilView;
        }

        // Create depth stencil state for the render path.
        // Describe how depth and stencil tests should be performed.
        D3D11_DEPTH_STENCIL_DESC depthStencilDescription = {};

        depthStencilDescription.DepthEnable = true;
        depthStencilDescription.DepthWriteMask = D3D11_DEPTH_WRITE_MASK_ALL;
        depthStencilDescription.DepthFunc = D3D11_COMPARISON_LESS;

        depthStencilDescription.StencilEnable = true;
        depthStencilDescription.StencilReadMask = 0xFF;
        depthStencilDescription.StencilWriteMask = 0xFF;

        // Front-facing stencil operations (draw front faces)
        depthStencilDescription.FrontFace.StencilFailOp = D3D11_STENCIL_OP_KEEP;
        depthStencilDescription.FrontFace.StencilDepthFailOp =
            D3D11_STENCIL_OP_INCR;
        depthStencilDescription.FrontFace.StencilPassOp = D3D11_STENCIL_OP_KEEP;
        depthStencilDescription.FrontFace.StencilFunc = D3D11_COMPARISON_ALWAYS;

        // Back-facing stencil operations (cull back faces)
        depthStencilDescription.BackFace.StencilFailOp = D3D11_STENCIL_OP_KEEP;
        depthStencilDescription.BackFace.StencilDepthFailOp =
            D3D11_STENCIL_OP_DECR;
        depthStencilDescription.BackFace.StencilPassOp = D3D11_STENCIL_OP_KEEP;
        depthStencilDescription.BackFace.StencilFunc = D3D11_COMPARISON_NEVER;

        hr = m_D3D11device->CreateDepthStencilState(
            &depthStencilDescription, &m_depthStencilStateForRender);
        if (FAILED(hr)) {
            if (m_log) m_log->error() << "RenderManagerD3D11Base::constructRenderBuffers: "
                         "Could not create depth/stencil state";
            if (m_log) m_log->error() << "  Direct3D error type: " << StringFromD3DError(hr);
            return false;
        }

        // Register the render buffers we're going to use to present
        return RegisterRenderBuffersInternal(m_renderBuffers);

        // Store the info about the buffers for the render callbacks.
        // Start with the 0th eye.
        m_buffers.D3D11->colorBuffer = m_renderBuffers[0].D3D11->colorBuffer;
        m_buffers.D3D11->colorBufferView =
            m_renderBuffers[0].D3D11->colorBufferView;
        m_buffers.D3D11->depthStencilBuffer =
            m_renderBuffers[0].D3D11->depthStencilBuffer;
        m_buffers.D3D11->depthStencilView =
            m_renderBuffers[0].D3D11->depthStencilView;
    }

    RenderManager::OpenResults RenderManagerD3D11Base::OpenDisplay() {
        HRESULT hr;
      
        OpenResults ret;
        ret.library = m_library;
        ret.status = COMPLETE; // Until we hear otherwise
        if (!doingOkay()) {
            ret.status = FAILURE;
            return ret;
        }

        // Create or set the D3D11 device we're going to use.
        if (!SetDeviceAndContext()) {
          ret.status = FAILURE;
          return ret;
        }

        // Provide info about which adapter we're using
        // @todo Later, could check to make sure it matches what we need/expect
        if (m_D3D11device) {
          IDXGIDevice *dxgiDevice = nullptr;
          m_D3D11device->QueryInterface(__uuidof(IDXGIDevice),
            reinterpret_cast<void **>(&dxgiDevice));
          if (dxgiDevice) {
            IDXGIAdapter *adapter;
            HRESULT hr = dxgiDevice->GetAdapter(&adapter);
            dxgiDevice->Release();
            if (!FAILED(hr)) {
              DXGI_ADAPTER_DESC desc;
              hr = adapter->GetDesc(&desc);
              if (!FAILED(hr)) {
                std::string msg = "RenderManagerD3D11Base::OpenDisplay(): "
                  "Using display adapter ";
                std::wstring wname = desc.Description;
                std::string name(wname.begin(), wname.end());
                msg += name;
                if (m_log) m_log->info() << msg;
              }
              adapter->Release();
            }
          }
        }

        //==================================================================
        // Create the vertex buffer we're going to use to render quads in
        // the Present mode and also set up the vertex and shader programs
        // we're going to use to display them.
        ID3D10Blob* compiledShader = nullptr;
        ID3D10Blob* compilerMsgs = nullptr;
        hr = D3DCompile(
            distortionVertexShader, strlen(distortionVertexShader) + 1,
            "triangle_vs", nullptr, nullptr, "triangle_vs", "vs_4_0",
            D3DCOMPILE_OPTIMIZATION_LEVEL3, 0, &compiledShader, &compilerMsgs);
        if (FAILED(hr)) {
// this is how you're supposed to get the messages, shush /analyze.
#pragma warning(suppress : 6102)
            if (m_log) m_log->error() << "RenderManagerD3D11Base::OpenDisplay: Vertex shader "
                         "compilation failed: "
                      << static_cast<char*>(compilerMsgs->GetBufferPointer());
            m_doingOkay = false;
            ret.status = FAILURE;
            return ret;
        }

        hr = m_D3D11device->CreateVertexShader(
            compiledShader->GetBufferPointer(), compiledShader->GetBufferSize(),
            nullptr, m_vertexShader.GetAddressOf());
        if (FAILED(hr)) {
            if (m_log) m_log->error() << "RenderManagerD3D11Base::OpenDisplay: Could not "
                         "create vertex shader";
            m_doingOkay = false;
            ret.status = FAILURE;
            return ret;
        }

        // Set the input layout
        D3D11_INPUT_ELEMENT_DESC layout[] = {
            {"POSITION", 0, DXGI_FORMAT_R32G32B32_FLOAT, 0,
             offsetof(DistortionVertex, Pos), D3D11_INPUT_PER_VERTEX_DATA, 0},
            // @todo: replace DXGI_FORMAT_R32G32_FLOAT with the matching format
            // of the texture buffer
            {"TEXCOORDR", 0, DXGI_FORMAT_R32G32_FLOAT, 0,
             offsetof(DistortionVertex, TexR), D3D11_INPUT_PER_VERTEX_DATA, 0},
            {"TEXCOORDG", 0, DXGI_FORMAT_R32G32_FLOAT, 0,
             offsetof(DistortionVertex, TexG), D3D11_INPUT_PER_VERTEX_DATA, 0},
            {"TEXCOORDB", 0, DXGI_FORMAT_R32G32_FLOAT, 0,
             offsetof(DistortionVertex, TexB), D3D11_INPUT_PER_VERTEX_DATA, 0}};
        hr = m_D3D11device->CreateInputLayout(
            layout, _countof(layout), compiledShader->GetBufferPointer(),
            compiledShader->GetBufferSize(), &m_vertexLayout);
        if (FAILED(hr)) {
            if (m_log) m_log->error() << "RenderManagerD3D11Base::OpenDisplay: Could not "
                         "create input layout";
            m_doingOkay = false;
            ret.status = FAILURE;
            return ret;
        }
        compiledShader->Release();

        // Setup pixel shader
        hr = D3DCompile(
            distortionPixelShader, strlen(distortionPixelShader) + 1,
            "triangle_ps", nullptr, nullptr, "triangle_ps", "ps_4_0",
            D3DCOMPILE_OPTIMIZATION_LEVEL3, 0, &compiledShader, &compilerMsgs);
        if (FAILED(hr)) {
            if (m_log) m_log->error() << "RenderManagerD3D11Base::OpenDisplay: Pixel shader "
                         "compilation failed: "
                      << static_cast<char*>(compilerMsgs->GetBufferPointer());
            m_doingOkay = false;
            ret.status = FAILURE;
            return ret;
        }

        hr = m_D3D11device->CreatePixelShader(
            compiledShader->GetBufferPointer(), compiledShader->GetBufferSize(),
            nullptr, m_pixelShader.GetAddressOf());
        if (FAILED(hr)) {
            if (m_log) m_log->error() << "RenderManagerD3D11Base::OpenDisplay: Could not "
                         "create pixel shader";
            m_doingOkay = false;
            ret.status = FAILURE;
            return ret;
        }
        compiledShader->Release();

        // Sampler state
        D3D11_SAMPLER_DESC samplerDescription = {};
        samplerDescription.Filter = D3D11_FILTER_MIN_MAG_LINEAR_MIP_POINT;
        samplerDescription.AddressU = D3D11_TEXTURE_ADDRESS_BORDER;
        samplerDescription.AddressV = D3D11_TEXTURE_ADDRESS_BORDER;
        samplerDescription.AddressW = D3D11_TEXTURE_ADDRESS_BORDER;
        samplerDescription.MipLODBias = 0;
        samplerDescription.ComparisonFunc = D3D11_COMPARISON_NEVER;
        samplerDescription.MinLOD = 0.0f;
        samplerDescription.MaxLOD = D3D11_FLOAT32_MAX;
        samplerDescription.BorderColor[0] = 0;
        samplerDescription.BorderColor[1] = 0;
        samplerDescription.BorderColor[2] = 0;
        samplerDescription.BorderColor[3] = 0;
        hr = m_D3D11device->CreateSamplerState(&samplerDescription,
                                               &m_renderTextureSamplerState);
        if (FAILED(hr)) {
            if (m_log) m_log->error() << "RenderManagerD3D11Base::OpenDisplay: Could not "
                         "create sampler state";
            m_doingOkay = false;
            ret.status = FAILURE;
            return ret;
        }

        // Rasterizer state; turn off back-face culling for the final
        // presentation buffers.
        D3D11_RASTERIZER_DESC rasDesc = {};
        rasDesc.FillMode = D3D11_FILL_SOLID;
        rasDesc.CullMode = D3D11_CULL_NONE;
        hr = m_D3D11device->CreateRasterizerState(
            &rasDesc, m_rasterizerState.GetAddressOf());
        if (FAILED(hr)) {
            if (m_log) m_log->error() << "RenderManagerD3D11Base::OpenDisplay: Could not "
                         "create rasterizer state";
            m_doingOkay = false;
            ret.status = FAILURE;
            return ret;
        }

        // Uniform buffer to be used to pass matrices to the vertex shader.
        // Setup constant buffer (used for passing projection/view/world
        // matrices to the vertex shader)
        D3D11_BUFFER_DESC constantBufferDesc = {};
        constantBufferDesc.BindFlags = D3D11_BIND_CONSTANT_BUFFER;
        constantBufferDesc.ByteWidth = sizeof(cbPerObject);
        constantBufferDesc.CPUAccessFlags = 0;
        constantBufferDesc.MiscFlags = 0;
        constantBufferDesc.Usage = D3D11_USAGE_DEFAULT;

        if (FAILED(m_D3D11device->CreateBuffer(
                &constantBufferDesc, nullptr,
                m_cbPerObjectBuffer.GetAddressOf()))) {
            if (m_log) m_log->error() << "RenderManagerD3D11Base::OpenDisplay: Could not "
                         "create uniform buffer";
            m_doingOkay = false;
            ret.status = FAILURE;
            return ret;
        }

        // Create distortion meshes for each of the eyes.
        UpdateDistortionMeshesInternal(SQUARE, m_params.m_distortionParameters);

        //==================================================================
        // Describe how depth and stencil tests should be performed
        // for our scan-out buffer, which is not at all.
        D3D11_DEPTH_STENCIL_DESC depthStencilDescription = {};

        depthStencilDescription.DepthEnable = false;
        depthStencilDescription.DepthWriteMask = D3D11_DEPTH_WRITE_MASK_ALL;
        depthStencilDescription.DepthFunc = D3D11_COMPARISON_LESS;

        depthStencilDescription.StencilEnable = false;
        depthStencilDescription.StencilReadMask = 0xFF;
        depthStencilDescription.StencilWriteMask = 0xFF;

        // Front-facing stencil operations
        depthStencilDescription.FrontFace.StencilFailOp = D3D11_STENCIL_OP_KEEP;
        depthStencilDescription.FrontFace.StencilDepthFailOp =
            D3D11_STENCIL_OP_INCR;
        depthStencilDescription.FrontFace.StencilPassOp = D3D11_STENCIL_OP_KEEP;
        depthStencilDescription.FrontFace.StencilFunc = D3D11_COMPARISON_ALWAYS;

        // Back-facing stencil operations
        depthStencilDescription.BackFace.StencilFailOp = D3D11_STENCIL_OP_KEEP;
        depthStencilDescription.BackFace.StencilDepthFailOp =
            D3D11_STENCIL_OP_DECR;
        depthStencilDescription.BackFace.StencilPassOp = D3D11_STENCIL_OP_KEEP;
        depthStencilDescription.BackFace.StencilFunc = D3D11_COMPARISON_ALWAYS;

        // Create depth stencil state for presentation.
        hr = m_D3D11device->CreateDepthStencilState(
            &depthStencilDescription, &m_depthStencilStateForPresent);
        if (FAILED(hr)) {
            if (m_log) m_log->error() << "RenderManagerNVidiaD3D11::OpenDisplay: Could not "
                         "create depth/stencil state";
            m_doingOkay = false;
            ret.status = FAILURE;
            return ret;
        }

        return ret;
    }

    bool RenderManagerD3D11Base::RenderPathSetup() {
      //======================================================
      // Construct the present buffers we're going to use when in Render()
      // mode, to wrap the PresentMode interface.
      if (!constructRenderBuffers()) {
        if (m_log) m_log->error() << "RenderManagerD3D11Base::RenderPathSetup: Could not "
          "construct present buffers to wrap Render() path";
        return false;
      }
      return true;
    }

    bool RenderManagerD3D11Base::ComputeAsynchronousTimeWarps(
        std::vector<RenderInfo> usedRenderInfo,
        std::vector<RenderInfo> currentRenderInfo, float assumedDepth) {
        /// @todo Make this and the base-class method share code rather than
        /// repeat

        // Empty out the time warp vector until we fill it again below.
        m_asynchronousTimeWarps.clear();

        size_t numEyes = GetNumEyes();
        if (assumedDepth <= 0) {
            return false;
        }
        if ((currentRenderInfo.size() < numEyes) ||
            (usedRenderInfo.size() < numEyes)) {
            return false;
        }

        for (size_t eye = 0; eye < numEyes; eye++) {
            /// @todo For CAVE displays and fish-tank VR, the projection matrix
            /// will not be the same between frames.  Make sure we're not
            /// assuming
            /// here that it is.

            // Compute the scale to use during forward transform.
            // Scale the coordinates in X and Y so that they match the width and
            // height of a window at the specified distance from the origin.
            // We divide by the near clip distance to make the result match that
            // at
            // a unit distance and then multiply by the assumed depth.
            float xScale = static_cast<float>(
                (usedRenderInfo[eye].projection.right -
                 usedRenderInfo[eye].projection.left) /
                usedRenderInfo[eye].projection.nearClip * assumedDepth);
            float yScale = static_cast<float>(
                (usedRenderInfo[eye].projection.top -
                 usedRenderInfo[eye].projection.bottom) /
                usedRenderInfo[eye].projection.nearClip * assumedDepth);

            // Compute the translation to use during forward transform.
            // Translate the points so that their center lies in the middle of
            // the
            // view frustum pushed out to the specified distance from the
            // origin.
            // We take the mean coordinate of the two edges as the center that
            // is
            // to be moved to, and we move the space origin to there.
            // We divide by the near clip distance to make the result match that
            // at
            // a unit distance and then multiply by the assumed depth.
            // This assumes the default r texture coordinate of 0.
            float xTrans = static_cast<float>(
                (usedRenderInfo[eye].projection.right +
                 usedRenderInfo[eye].projection.left) /
                2.0 / usedRenderInfo[eye].projection.nearClip * assumedDepth);
            float yTrans = static_cast<float>(
                (usedRenderInfo[eye].projection.top +
                 usedRenderInfo[eye].projection.bottom) /
                2.0 / usedRenderInfo[eye].projection.nearClip * assumedDepth);
            float zTrans = static_cast<float>(-assumedDepth);

            // NOTE: These operations occur from the right to the left, so later
            // actions on the list actually occur first because we're
            // post-multiplying.

            // Translate the points back to a coordinate system with the
            // center at (0,0);
            Eigen::Affine3f postTranslation(
                Eigen::Translation3f(0.5f, 0.5f, 0.0f));

            /// Scale the points so that they will fit into the range
            /// (-0.5,-0.5)
            // to (0.5,0.5) and flip in Y (the inverse of the scale below).
            Eigen::Affine3f postScale(
                Eigen::Scaling(1.0f / xScale, -1.0f / yScale, 1.0f));

            /// Translate the points so that the projection center will lie on
            // the -Z axis (inverse of the translation below).
            Eigen::Affine3f postProjectionTranslate(
                Eigen::Translation3f(-xTrans, -yTrans, -zTrans));

            /// Compute the forward last ModelView matrix.
            OSVR_PoseState lastModelOSVR = usedRenderInfo[eye].pose;
            Eigen::Quaternionf lastModelViewRotation(
                static_cast<float>(osvrQuatGetW(&lastModelOSVR.rotation)),
                static_cast<float>(osvrQuatGetX(&lastModelOSVR.rotation)),
                static_cast<float>(osvrQuatGetY(&lastModelOSVR.rotation)),
                static_cast<float>(osvrQuatGetZ(&lastModelOSVR.rotation)));
            Eigen::Affine3f lastModelViewTranslation(Eigen::Translation3f(
                static_cast<float>(osvrVec3GetX(&lastModelOSVR.translation)),
                static_cast<float>(osvrVec3GetY(&lastModelOSVR.translation)),
                static_cast<float>(osvrVec3GetZ(&lastModelOSVR.translation))));
            // Pull the translation out from above and then plop in the rotation
            // matrix parts by hand.
            Eigen::Matrix3f lastRot3 = lastModelViewRotation.toRotationMatrix();
            Eigen::Matrix4f lastModelView = lastModelViewTranslation.matrix();
            for (size_t i = 0; i < 3; i++) {
                for (size_t j = 0; j < 3; j++) {
                    lastModelView(i, j) = lastRot3(i, j);
                }
            }
            Eigen::Projective3f lastModelViewTransform(lastModelView);

            /// Compute the inverse of the current ModelView matrix.
            OSVR_PoseState currentModelOSVR = currentRenderInfo[eye].pose;
            Eigen::Quaternionf currentModelViewRotation(
                static_cast<float>(osvrQuatGetW(&currentModelOSVR.rotation)),
                static_cast<float>(osvrQuatGetX(&currentModelOSVR.rotation)),
                static_cast<float>(osvrQuatGetY(&currentModelOSVR.rotation)),
                static_cast<float>(osvrQuatGetZ(&currentModelOSVR.rotation)));
            Eigen::Affine3f currentModelViewTranslation(Eigen::Translation3f(
                static_cast<float>(osvrVec3GetX(&currentModelOSVR.translation)),
                static_cast<float>(osvrVec3GetY(&currentModelOSVR.translation)),
                static_cast<float>(
                    osvrVec3GetZ(&currentModelOSVR.translation))));
            // Pull the translation out from above and then plop in the rotation
            // matrix parts by hand.
            // @todo turn this into a transform catenation in the proper order.
            Eigen::Matrix3f curRot3 =
                currentModelViewRotation.toRotationMatrix();
            Eigen::Matrix4f currentModelView =
                currentModelViewTranslation.matrix();
            for (size_t i = 0; i < 3; i++) {
                for (size_t j = 0; j < 3; j++) {
                    currentModelView(i, j) = curRot3(i, j);
                }
            }
            Eigen::Matrix4f currentModelViewInverse =
                currentModelView.inverse();
            Eigen::Projective3f currentModelViewInverseTransform(
                currentModelViewInverse);

            /// Translate the origin to the center of the projected rectangle
            Eigen::Affine3f preProjectionTranslate(
                Eigen::Translation3f(xTrans, yTrans, zTrans));

            /// Scale from (-0.5,-0.5)/(0.5,0.5) to the actual frustum size
            /// and flip in Y.
            Eigen::Affine3f preScale(Eigen::Scaling(xScale, -yScale, 1.0f));

            // Translate the points from a coordinate system that has (0.5,0.5)
            // as the origin to one that has (0,0) as the origin.
            Eigen::Affine3f preTranslation(
                Eigen::Translation3f(-0.5f, -0.5f, 0.0f));

            /// Compute the full matrix by multiplying the parts.
            Eigen::Projective3f full =
                postTranslation * postScale * postProjectionTranslate *
                lastModelView * currentModelViewInverse *
                preProjectionTranslate * preScale * preTranslation;

            // Store transpose of the result, because Direct3D stores matrices
            // in the opposite order from OpenGL.
            // @todo Figure out how to handle the transpose or the handedness
            // change in Eigen with a method or declaration.
            matrix16 timeWarp;
            for (size_t r = 0; r < 4; r++) {
                for (size_t c = 0; c < 4; c++) {
                  timeWarp.data[r * 4 + c] = full.matrix().data()[c * 4 + r];
                }
            }
            m_asynchronousTimeWarps.push_back(timeWarp);
        }
        return true;
    }

    bool RenderManagerD3D11Base::RenderEyeInitialize(size_t eye) {
        // Bind our render target view to the appropriate one.
        ID3D11RenderTargetView* pRtv =
            m_renderBuffers[eye].D3D11->colorBufferView;
        ID3D11DepthStencilView* pDsv =
            m_renderBuffers[eye].D3D11->depthStencilView;
        m_D3D11Context->OMSetRenderTargets(1, &pRtv, pDsv);
        m_D3D11Context->OMSetDepthStencilState(m_depthStencilStateForRender, 1);
        m_buffers.D3D11->colorBufferView = pRtv;
        m_buffers.D3D11->colorBuffer = m_renderBuffers[eye].D3D11->colorBuffer;
        m_buffers.D3D11->depthStencilView = pDsv;
        m_buffers.D3D11->depthStencilBuffer =
            m_renderBuffers[eye].D3D11->depthStencilBuffer;

        // Set the viewport for rendering to this eye.
        OSVR_ViewportDescription v;
        ConstructViewportForRender(eye, v);
        CD3D11_VIEWPORT viewport(
            static_cast<float>(v.left), static_cast<float>(v.lower),
            static_cast<float>(v.width), static_cast<float>(v.height));
        m_D3D11Context->RSSetViewports(1, &viewport);

        // Call the display set-up callback for each eye, because they each
        // have their own frame buffer.
        if (m_displayCallback.m_callback != nullptr) {
            m_displayCallback.m_callback(m_displayCallback.m_userData,
                                         m_library, m_buffers);
        }

        return true;
    }

    bool RenderManagerD3D11Base::RenderSpace(size_t whichSpace, size_t whichEye,
                                             OSVR_PoseState pose,
                                             OSVR_ViewportDescription viewport,
                                             OSVR_ProjectionMatrix projection) {
        /// @todo Fill in the timing information
        OSVR_TimeValue deadline;
        deadline.microseconds = 0;
        deadline.seconds = 0;

        /// Fill in the information we pass to the render callback.
        RenderCallbackInfo& cb = m_callbacks[whichSpace];
        cb.m_callback(cb.m_userData, m_library, m_buffers, viewport, pose,
                      projection, deadline);

        /// @todo Keep track of timing information

        return true;
    }

    bool RenderManagerD3D11Base::UpdateDistortionMeshesInternal(
        DistortionMeshType type //< Type of mesh to produce
        ,
        std::vector<DistortionParameters> const&
            distort //< Distortion parameters
        ) {

        // Release any prior buffers we already allocated
        m_distortionMeshBuffer.clear();

        HRESULT hr;

        // Create distortion meshes for each of the eyes.
        size_t const numEyes = GetNumEyes();
        if (numEyes > distort.size()) {
            std::cerr << "RenderManagerD3D11Base::UpdateDistortionMesh: "
                "Not enough distortion parameters for all eyes" << std::endl;
            return false;
        }

        //size_t numEyes = m_params.m_displayConfiguration.getEyes().size();
        m_distortionMeshBuffer.resize(numEyes);
        for (size_t eye = 0; eye < numEyes; eye++) {
            auto & meshBuffer = m_distortionMeshBuffer[eye];

            // Construct a distortion mesh for this eye using the RenderManager
            // standard, which is an OpenGL-compatible mesh.
<<<<<<< HEAD
            DistortionMesh mesh = ComputeDistortionMesh(eye, type, distort[eye], m_params.m_renderOverfillFactor);
            if (mesh.vertices.empty()) {
                std::cerr << "RenderManagerD3D11Base::UpdateDistortionMeshesInternal: Could not "
                             "create mesh for eye " << eye << std::endl;
=======
            std::vector<RenderManager::DistortionMeshVertex> mesh =
                ComputeDistortionMesh(eye, type, distort[eye]);
            m_numTriangles[eye] = mesh.size() / 3;
            if (m_numTriangles[eye] == 0) {
                if (m_log) m_log->error() << "RenderManagerD3D11Base::UpdateDistortionMeshesInternal: Could not "
                             "create mesh "
                          << "for eye " << eye;
>>>>>>> b4ef5730
                return false;
            }

            // Allocate a set of vertices and copy the mesh into them.  Remember
            // to adjust the texture Y coordinate compared to OpenGL: we want
            // texture coordinate 0 at Y spatial coordinate 1 and texture
            // coordinate 1 at Y spatial coordinate -1; this is not a simple
            // inversion but  rather a remapping.
            meshBuffer.vertices.resize(mesh.vertices.size());
            for (size_t i = 0; i < meshBuffer.vertices.size(); i++) {
                DistortionVertex& v = meshBuffer.vertices[i];
                auto const & meshVertex = mesh.vertices[i];
                v.Pos.x = meshVertex.m_pos[0];
                v.Pos.y = meshVertex.m_pos[1];
                    v.Pos.z = 0; // Z = 0, and vertices in mesh only have 2
                                 // coordinates.

                v.TexR.x = meshVertex.m_texRed[0];
                    v.TexR.y = DistortionMeshVertex::flipTexCoord(
                      meshVertex.m_texRed[1]);

                v.TexG.x = meshVertex.m_texGreen[0];
                    v.TexG.y = DistortionMeshVertex::flipTexCoord(
                      meshVertex.m_texGreen[1]);

                v.TexB.x = meshVertex.m_texBlue[0];
                    v.TexB.y = DistortionMeshVertex::flipTexCoord(
                      meshVertex.m_texBlue[1]);
            }

            // Copy the index data
            meshBuffer.indices = mesh.indices;

            // Create the D3D resource for the vertex buffer
            {
                ID3D11Buffer* vertexBuffer;
                CD3D11_BUFFER_DESC vertexBufferDesc(
                    static_cast<UINT>(sizeof(decltype(meshBuffer.vertices[0]))
                                      * meshBuffer.vertices.size()),
                D3D11_BIND_VERTEX_BUFFER);
                D3D11_SUBRESOURCE_DATA subResData = { &meshBuffer.vertices[0], 0, 0 };
                hr = m_D3D11device->CreateBuffer(&vertexBufferDesc, &subResData,
                    &vertexBuffer);
            if (FAILED(hr)) {
                if (m_log) m_log->error() << "RenderManagerD3D11Base::UpdateDistortionMeshesInternal: Could not "
                             "create vertex buffer";
                if (m_log) m_log->error() << "  Direct3D error type: " << StringFromD3DError(hr);
                return false;
            }
                meshBuffer.vertexBuffer.Attach(vertexBuffer);
                vertexBuffer = nullptr; // Attach took ownership
            }

            // Create the D3D resource for the index buffer
            {
                ID3D11Buffer* indexBuffer;
                CD3D11_BUFFER_DESC indexBufferDesc(
                    static_cast<UINT>(sizeof(decltype(meshBuffer.indices[0]))
                                      * meshBuffer.indices.size()),
                    D3D11_BIND_INDEX_BUFFER);
                D3D11_SUBRESOURCE_DATA subResData = { &meshBuffer.indices[0], 0, 0 };
                hr = m_D3D11device->CreateBuffer(&indexBufferDesc, &subResData, &indexBuffer);
                if (FAILED(hr)) {
                    std::cerr << "RenderManagerD3D11Base::UpdateDistortionMeshesInternal: Could not "
                        "create index buffer"
                        << std::endl;
                    std::cerr << "  Direct3D error type: " << StringFromD3DError(hr)
                        << std::endl;
                    return false;
                }
                meshBuffer.indexBuffer.Attach(indexBuffer);
                indexBuffer = nullptr; // Attach took ownership
            }
        }
        return true;
    }

    void RenderManagerD3D11Base::setAdapter(
        Microsoft::WRL::ComPtr<IDXGIAdapter> const& adapter) {
        BOOST_ASSERT_MSG(!m_displayOpen, "Only sensible to set adapter if the "
                                         "display hasn't been opened yet!");
        m_adapter = adapter;
    }

    Microsoft::WRL::ComPtr<IDXGIDevice>
    RenderManagerD3D11Base::getDXGIDevice() {
        Microsoft::WRL::ComPtr<IDXGIDevice> ret;

        auto hr = m_D3D11device->QueryInterface(
            __uuidof(IDXGIDevice),
            reinterpret_cast<void**>(ret.GetAddressOf()));

        if (FAILED(hr)) {
            ret.Reset();
        }
        return ret;
    }

    Microsoft::WRL::ComPtr<IDXGIAdapter>
    RenderManagerD3D11Base::getDXGIAdapter() {
        Microsoft::WRL::ComPtr<IDXGIAdapter> ret;
        if (m_adapter) {
            ret = m_adapter;
        } else {
            auto dev = getDXGIDevice();
            if (dev) {
                dev->GetAdapter(ret.GetAddressOf());
            }
            /// @todo should we cache this?
        }
        return ret;
    }

    Microsoft::WRL::ComPtr<IDXGIFactory1>
    RenderManagerD3D11Base::getDXGIFactory() {
        Microsoft::WRL::ComPtr<IDXGIFactory1> ret;
        auto adapter = getDXGIAdapter();
        if (!adapter) { ///@todo indicate error condition?
            return ret;
        }

        auto hr =
            adapter->GetParent(__uuidof(IDXGIFactory1),
                               reinterpret_cast<void**>(ret.GetAddressOf()));
        if (FAILED(hr)) {
            ret.Reset();
        }
        return ret;
    }

    bool RenderManagerD3D11Base::RenderDisplayFinalize(size_t display) {
        return PresentDisplayFinalize(display);
    }

    bool RenderManagerD3D11Base::RenderFrameFinalize() {
        return PresentRenderBuffersInternal(
            m_renderBuffers, m_renderInfoForRender, m_renderParamsForRender);
    }

    bool RenderManagerD3D11Base::PresentFrameInitialize() {
        // @todo Consider making this into a WaitForRenderingCompletion() function
        // derived from the base class and require implementation in all
        // classes, putting the appropriate thing into each one.  Call this
        // function in the base class, putting the guards below into it rather
        // than here.  OpenGL will do glFinish().
        // ISSUE: We don't actually want OpenGL to do this, because we've
        // wrapped its DirectRender around D3D on Windows.  Maybe we need
        // to leave thinks funky like this, but think about it some more.

        // If we're doing anything that requires careful timing of the
        // rendering presentation, we need to make sure that rendering has
        // finished before moving on to the steps that follow.  This
        // includes:
        //    Direct Rendering with vsync or app-blocking vsync
        //    Time warp with a specific delay
        if ((m_params.m_maxMSBeforeVsyncTimeWarp) ||
            (m_params.m_directMode &&
            (m_params.m_verticalSync || m_params.m_verticalSyncBlocksRendering))) {

          if (m_completionQuery) {
            m_D3D11Context->End(m_completionQuery);
            m_D3D11Context->Flush();
            while (S_FALSE ==
              m_D3D11Context->GetData(m_completionQuery, nullptr, 0, 0)) {
              // We don't want to miss the completion because Windows has
              // swapped us out, so we busy-wait here on the completion
              // event.
            }
          }
        }

        return true;
    }

    bool RenderManagerD3D11Base::PresentEye(PresentEyeParameters params) {
        HRESULT hr;

        if (params.m_buffer.D3D11 == nullptr) {
            if (m_log) m_log->error() << "RenderManagerD3D11::PresentEye(): NULL buffer pointer";
            return false;
        }

        //-----------------------------------------------------------------
        // Record all state we change and re-set it to what it was
        // originally so we don't mess with client rendering.
        // We make use of the util::finally() lambda function to put
        // things back no matter how we exit this function, whether at
        // the end or in an error return partway through.

        // @todo Several of the get/set sections below get all of the
        // possible states and reset all of the possible states, when
        // in fact we know that we are only changing a fixed number of
        // them.  We may be able to make this slightly faster by only
        // reading and restoring the ones we know we are going to set.
        // For now, leaving this general so it will work even if we
        // use more resources in the future.

        D3D11_VIEWPORT viewPorts[D3D11_VIEWPORT_AND_SCISSORRECT_OBJECT_COUNT_PER_PIPELINE];
        UINT numViewports = D3D11_VIEWPORT_AND_SCISSORRECT_OBJECT_COUNT_PER_PIPELINE;
        m_D3D11Context->RSGetViewports(&numViewports, viewPorts);
        auto resetViewports = util::finally([&]{
          if (numViewports > 0) { m_D3D11Context->RSSetViewports(numViewports, viewPorts); }
        });

        D3D11_PRIMITIVE_TOPOLOGY topology;
        m_D3D11Context->IAGetPrimitiveTopology(&topology);
        auto resetTopology = util::finally([&]{
          m_D3D11Context->IASetPrimitiveTopology(topology);
        });

        ID3D11InputLayout *inputLayout;
        m_D3D11Context->IAGetInputLayout(&inputLayout);
        auto resetLayout = util::finally([&]{
          m_D3D11Context->IASetInputLayout(inputLayout);
          if (inputLayout) inputLayout->Release();
        });

        ID3D11VertexShader *vertexShader;
        ID3D11ClassInstance *vertexShaderClassInstances[256];
        UINT vertexShaderNumInstances = 256;
        m_D3D11Context->VSGetShader(&vertexShader,
          vertexShaderClassInstances, &vertexShaderNumInstances);
        auto resetVertexShader = util::finally([&]{
          m_D3D11Context->VSSetShader(vertexShader,
            vertexShaderClassInstances, vertexShaderNumInstances);
          if (vertexShader) {
            vertexShader->Release();
          }
          for (size_t i = 0; i < vertexShaderNumInstances; i++) {
            vertexShaderClassInstances[i]->Release();
          }
        });

        ID3D11PixelShader *pixelShader;
        ID3D11ClassInstance *pixelShaderClassInstances[256];
        UINT pixelShaderNumInstances = 256;
        m_D3D11Context->PSGetShader(&pixelShader,
          pixelShaderClassInstances, &pixelShaderNumInstances);
        auto resetPixelShader = util::finally([&]{
          m_D3D11Context->PSSetShader(pixelShader,
            pixelShaderClassInstances, pixelShaderNumInstances);
          if (pixelShader) {
            pixelShader->Release();
          }
          for (size_t i = 0; i < pixelShaderNumInstances; i++) {
            pixelShaderClassInstances[i]->Release();
          }
        });

        ID3D11Buffer *constantBuffers[D3D11_COMMONSHADER_CONSTANT_BUFFER_API_SLOT_COUNT];
        UINT constantCount = D3D11_COMMONSHADER_CONSTANT_BUFFER_API_SLOT_COUNT;
        m_D3D11Context->VSGetConstantBuffers(0,
          D3D11_COMMONSHADER_CONSTANT_BUFFER_API_SLOT_COUNT,
          constantBuffers);
        auto resetConstantBuffers = util::finally([&]{
          m_D3D11Context->VSSetConstantBuffers(0,
            D3D11_COMMONSHADER_CONSTANT_BUFFER_API_SLOT_COUNT,
            constantBuffers);
          for (size_t i = 0; i < constantCount; i++) {
            if (constantBuffers[i]) { constantBuffers[i]->Release(); }
          }
        });

        ID3D11Buffer *vertexBuffers[D3D11_IA_VERTEX_INPUT_RESOURCE_SLOT_COUNT];
        UINT vertexBufferCount = D3D11_IA_VERTEX_INPUT_RESOURCE_SLOT_COUNT;
        UINT vertexStrides[D3D11_IA_VERTEX_INPUT_RESOURCE_SLOT_COUNT];
        UINT vertexOffsets[D3D11_IA_VERTEX_INPUT_RESOURCE_SLOT_COUNT];
        m_D3D11Context->IAGetVertexBuffers(0, vertexBufferCount, vertexBuffers,
          vertexStrides, vertexOffsets);
        auto resetVertexBuffers = util::finally([&]{
          m_D3D11Context->IASetVertexBuffers(0, vertexBufferCount,
            vertexBuffers, vertexStrides, vertexOffsets);
          for (size_t i = 0; i < vertexBufferCount; i++) {
            if (vertexBuffers[i]) { vertexBuffers[i]->Release(); }
          }
        });

        ID3D11Buffer *indexBuffer;
        DXGI_FORMAT indexFormat;
        UINT indexOffset;
        m_D3D11Context->IAGetIndexBuffer(&indexBuffer, &indexFormat,
          &indexOffset);
        auto resetIndexBuffer = util::finally([&]{
          if (indexBuffer) { indexBuffer->Release(); }
        });

        ID3D11ShaderResourceView *shaderResources[D3D11_COMMONSHADER_INPUT_RESOURCE_SLOT_COUNT];
        UINT shaderResourceCount = D3D11_COMMONSHADER_INPUT_RESOURCE_SLOT_COUNT;
        m_D3D11Context->PSGetShaderResources(0,
          D3D11_COMMONSHADER_INPUT_RESOURCE_SLOT_COUNT,
          shaderResources);
        auto resetShaderResource = util::finally([&]{
          m_D3D11Context->PSSetShaderResources(0,
            D3D11_COMMONSHADER_INPUT_RESOURCE_SLOT_COUNT,
            shaderResources);
          for (size_t i = 0; i < shaderResourceCount; i++) {
            if (shaderResources[i]) { shaderResources[i]->Release(); }
          }
        });

        ID3D11RasterizerState *state;
        m_D3D11Context->RSGetState(&state);
        auto resetRasterizerState = util::finally([&]{
          m_D3D11Context->RSSetState(state);
          if (state) { state->Release(); }
        });

        ID3D11SamplerState *samplers[D3D11_COMMONSHADER_SAMPLER_SLOT_COUNT];
        UINT numSamplers = D3D11_COMMONSHADER_SAMPLER_SLOT_COUNT;
        m_D3D11Context->PSGetSamplers(0, numSamplers, samplers);
        auto resetSamplers = util::finally([&]{
          m_D3D11Context->PSSetSamplers(0, numSamplers, samplers);
          for (size_t i = 0; i < numSamplers; i++) {
            if (samplers[i]) { samplers[i]->Release(); }
          }
        });

        ID3D11DepthStencilState *depthStencilState;
        UINT depthStencilRef;
        m_D3D11Context->OMGetDepthStencilState(&depthStencilState,
          &depthStencilRef);
        auto resetDepthState = util::finally([&]{
          m_D3D11Context->OMSetDepthStencilState(depthStencilState,
            depthStencilRef);
          if (depthStencilState) { depthStencilState->Release(); }
        });

        //-----------------------------------------------------------------
        // Get the viewport.  This returns a viewport for OpenGL.  To get one
        // for D3D in the case that we have a display that is rotated by 90 or
        // 270, we need to swap the eyes compared to what we've been asked for.
        bool swapEyes = m_params.m_displayConfiguration->getSwapEyes();
        if (static_cast<int>(params.m_rotateDegrees) % 180 != 0) {
            if (GetNumEyes() % 2 == 0) {
                swapEyes = !swapEyes;
            }
        }

        // Construct the viewport based on which eye this is.
        // Set the D3D11 viewport based on the one we computed.
        // As we have eyes at different Y positions, we need to
        // figure out how to subtract the total screen size to find
        // the correct starting location.
        OSVR_ViewportDescription viewportDesc;
        if (!ConstructViewportForPresent(params.m_index, viewportDesc,
                                         swapEyes)) {
            if (m_log) m_log->error() << "RenderManagerD3D11::PresentEye(): Could not "
                         "construct viewport";
            return false;
        }
        // Adjust the viewport based on how much the display window is
        // rotated with respect to the rendering window.
        viewportDesc = RotateViewport(viewportDesc);
        CD3D11_VIEWPORT viewport(static_cast<float>(viewportDesc.left),
                                 static_cast<float>(viewportDesc.lower),
                                 static_cast<float>(viewportDesc.width),
                                 static_cast<float>(viewportDesc.height));
        m_D3D11Context->RSSetViewports(1, &viewport);

        // Set primitive topology
        m_D3D11Context->IASetPrimitiveTopology(
            D3D11_PRIMITIVE_TOPOLOGY_TRIANGLELIST);
        m_D3D11Context->IASetInputLayout(m_vertexLayout);

        m_D3D11Context->VSSetShader(m_vertexShader.Get(), nullptr, 0);
        m_D3D11Context->PSSetShader(m_pixelShader.Get(), nullptr, 0);

        //====================================================================
        // Set up matrices to be used for overfill, flipping, and time warp.

        // Set up a Projection matrix that undoes the scale factor applied
        // due to our rendering overfill factor.  This will put only the part
        // of the geometry that should be visible inside the viewing frustum.
        // @todo think about how we get square pixels, to properly handle
        // distortion correction.
        float myScale = m_params.m_renderOverfillFactor;
        float scaleProj[16] = {myScale, 0, 0, 0, 0, myScale, 0, 0,
                               0,       0, 1, 0, 0, 0,       0, 1};
        DirectX::XMMATRIX projection(scaleProj);

        // Set up a ModelView matrix that handles rotating and flipping the
        // geometry as needed to match the display scan-out circuitry and/or
        // any changes needed by the inversion of window coordinates when
        // switching between graphics systems (OpenGL and Direct3D, for
        // example).
        // @todo think about how we get square pixels, to properly handle
        // distortion correction.
        matrix16 modelViewMat;
        if (!ComputeDisplayOrientationMatrix(
                static_cast<float>(params.m_rotateDegrees), params.m_flipInY,
                modelViewMat)) {
            if (m_log) m_log->error() << "RenderManagerD3D11Base::PresentEye(): "
                         "ComputeDisplayOrientationMatrix failed";
            return false;
        }
        DirectX::XMMATRIX modelView(modelViewMat.data);

        // Set up the texture matrix to handle asynchronous time warp.
        // We are able to use the matrix directly because it is using
        // the projection math and transforms associated with OSVR's
        // idea of transformations, which matches OpenGL's.
        // Start with the identity matrix and fill in if needed.
        float textureMat[] = {1, 0, 0, 0, 0, 1, 0, 0, 0, 0, 1, 0, 0, 0, 0, 1};
        if (params.m_timeWarp != nullptr) {
          memcpy(textureMat, params.m_timeWarp->data, 16 * sizeof(float));
        }

        // We now crop to a subregion of the texture.  This is used to handle
        // the
        // case where more than one eye is drawn into the same render texture
        // (for example, as happens in the Unreal game engine).  We base this on
        // the normalized cropping viewport, which will go from 0 to 1 in both
        // X and Y for the full display, but which will be cut in half in in one
        // dimension for the case where two eyes are packed into the same
        // buffer.
        // We scale and translate the texture coordinates by multiplying the
        // texture matrix to map the original range (0..1) to the proper
        // location.
        // We read in, multiply by the transpose of the crop matrix (going from
        // OpenGL form to Direct3D requires a transpose), and write out
        // textureMat.
        matrix16 crop;
        ComputeRenderBufferCropMatrix(params.m_normalizedCroppingViewport,
                                      crop);
        Eigen::Map<Eigen::Matrix4f> textureEi(textureMat);
        textureEi = textureEi * Eigen::Matrix4f::Map(crop.data).transpose();

        DirectX::XMMATRIX texture(textureMat);
        cbPerObject wvp = {projection, modelView, texture};
        m_D3D11Context->UpdateSubresource(m_cbPerObjectBuffer.Get(), 0, nullptr,
                                          &wvp, 0, 0);
        m_D3D11Context->VSSetConstantBuffers(
            0, 1, m_cbPerObjectBuffer.GetAddressOf());

        //====================================================================
        // Which distortion mesh to use
        auto const & meshBuffer = m_distortionMeshBuffer[params.m_index];

        //====================================================================
        // Set vertex buffer
        UINT stride = sizeof(DistortionVertex);
        UINT offset = 0;
        ID3D11Buffer * vertexBuffer[1] = { meshBuffer.vertexBuffer.Get() };
        m_D3D11Context->IASetVertexBuffers(
            0, 1, vertexBuffer, &stride, &offset);

        //====================================================================
        // Set index buffer
        m_D3D11Context->IASetIndexBuffer(meshBuffer.indexBuffer.Get(),
            DXGI_FORMAT_R16_UINT, 0);

        //====================================================================
        // Create the shader resource view.
        // @todo this code needs to move into the registration code rather than PresentEye
        D3D11_TEXTURE2D_DESC colorBufferDesc = { 0 };
        params.m_buffer.D3D11->colorBuffer->GetDesc(&colorBufferDesc);
        DXGI_FORMAT shaderResourceViewFormat = DXGI_FORMAT_R8G8B8A8_UNORM;
        switch (colorBufferDesc.Format) {
        case DXGI_FORMAT_B8G8R8A8_TYPELESS:
            shaderResourceViewFormat = DXGI_FORMAT_B8G8R8A8_UNORM;
            break;
        case DXGI_FORMAT_R8G8B8A8_TYPELESS:
            shaderResourceViewFormat = DXGI_FORMAT_R8G8B8A8_UNORM;
            break;
        case DXGI_FORMAT_R8G8B8A8_UNORM:
            shaderResourceViewFormat = DXGI_FORMAT_R8G8B8A8_UNORM;
            break;
        case DXGI_FORMAT_B8G8R8A8_UNORM:
            shaderResourceViewFormat = DXGI_FORMAT_B8G8R8A8_UNORM;
            break;
        default:
            // @todo re-enable this log when this code is moved to registration (and use the logger API that hasn't been merged yet)
            //std::cerr << "osvr::renderkit::RenderManagerD3D11Base::PresentEye - unknown render target texture format. Defaulting to DXGI_FORMAT_R8G8B8A8_UNORM." << std::endl;
            shaderResourceViewFormat = DXGI_FORMAT_R8G8B8A8_UNORM;
            break;
        }

        // We need to set things here, presumably the DXGI format, to
        // make things render correctly when working with Unity or
        // Unreal.  When this was taken out, we got black screens on
        // both of them, even though the demo apps worked.
        D3D11_SHADER_RESOURCE_VIEW_DESC shaderResourceViewDesc = {};
        shaderResourceViewDesc.Format = shaderResourceViewFormat;
        shaderResourceViewDesc.ViewDimension = D3D11_SRV_DIMENSION_TEXTURE2D;
        shaderResourceViewDesc.Texture2D.MostDetailedMip = 0;
        shaderResourceViewDesc.Texture2D.MipLevels = 1;
        // We pass a nullptr to the description, resulting in a view that
        // can access the entire resource.
        ID3D11ShaderResourceView* renderTextureResourceView;
        hr = m_D3D11device->CreateShaderResourceView(
            params.m_buffer.D3D11->colorBuffer, &shaderResourceViewDesc,
            &renderTextureResourceView);
        if (FAILED(hr)) {
            if (m_log) m_log->error() << "RenderManagerD3D11Base::PresentEye(): Could not "
                         "create resource view for eye " << params.m_index;
            if (m_log) m_log->error() << "  Direct3D error type: " << StringFromD3DError(hr);
            return false;
        }
        m_D3D11Context->PSSetShaderResources(0, 1, &renderTextureResourceView);

        // Turn off backface culling in case user has switched the
        // front/back which will keep our quads from being rendered.
        m_D3D11Context->OMSetDepthStencilState(m_depthStencilStateForPresent,
          1);

        // Turn off back-face culling, so we render the mesh from either side.
        m_D3D11Context->RSSetState(m_rasterizerState.Get());

        //====================================================================
        // Set the sampler to use and then draw the quad with the texture
        // on it.  Note that we need to make the array here so that we have
        // the correct type of handle, as opposed to just sending the
        // m_renderTextureSamplerState pointer directly, which causes it to
        // be ignored.
        typedef ID3D11SamplerState *SamplerConstPtr;
        SamplerConstPtr states[] {m_renderTextureSamplerState.Get()};
        m_D3D11Context->PSSetSamplers(0, 1, states);
        m_D3D11Context->DrawIndexed((UINT)meshBuffer.indices.size(), 0, 0);

        // Clean up after ourselves.
        renderTextureResourceView->Release();
        return true;
    }

} // namespace renderkit
} // namespace osvr<|MERGE_RESOLUTION|>--- conflicted
+++ resolved
@@ -880,20 +880,11 @@
 
             // Construct a distortion mesh for this eye using the RenderManager
             // standard, which is an OpenGL-compatible mesh.
-<<<<<<< HEAD
             DistortionMesh mesh = ComputeDistortionMesh(eye, type, distort[eye], m_params.m_renderOverfillFactor);
             if (mesh.vertices.empty()) {
-                std::cerr << "RenderManagerD3D11Base::UpdateDistortionMeshesInternal: Could not "
-                             "create mesh for eye " << eye << std::endl;
-=======
-            std::vector<RenderManager::DistortionMeshVertex> mesh =
-                ComputeDistortionMesh(eye, type, distort[eye]);
-            m_numTriangles[eye] = mesh.size() / 3;
-            if (m_numTriangles[eye] == 0) {
                 if (m_log) m_log->error() << "RenderManagerD3D11Base::UpdateDistortionMeshesInternal: Could not "
                              "create mesh "
                           << "for eye " << eye;
->>>>>>> b4ef5730
                 return false;
             }
 
