--- conflicted
+++ resolved
@@ -206,11 +206,7 @@
             m_doingOkay = false;
             return false;
         }
-<<<<<<< HEAD
-		m_log->info("RenderManagerD3D11Base::SetDeviceAndContext: Created D3D device");
-=======
-		m_log->info("RenderManagerD3D11Base::SetDeviceAndContext: Created D3D11 device");
->>>>>>> 7066a349
+	m_log->info("RenderManagerD3D11Base::SetDeviceAndContext: Created D3D11 device");
       }
 
       //======================================================
