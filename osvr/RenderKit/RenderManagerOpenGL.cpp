--- conflicted
+++ resolved
@@ -497,118 +497,11 @@
         return RegisterRenderBuffersInternal(m_colorBuffers);
     }
 
-<<<<<<< HEAD
     void RenderManagerOpenGL::deleteProgram() {
-=======
-    bool RenderManagerOpenGL::addOpenGLContext(GLContextParams p) {
-        // Initialize the SDL video subsystem.
-        if (!m_sdl_initialized) {
-            if (SDL_Init(SDL_INIT_EVERYTHING) < 0) {
-                if (m_log) m_log->error() << "RenderManagerOpenGL::addOpenGLContext: Could not "
-                             "initialize SDL";
-                return false;
-            }
-            m_sdl_initialized = true;
-        }
-
-        // Figure out the flags we want
-        Uint32 flags = SDL_WINDOW_OPENGL | SDL_WINDOW_RESIZABLE;
-        if (p.fullScreen) {
-            //        flags |= SDL_WINDOW_FULLSCREEN | SDL_WINDOW_BORDERLESS;
-            flags |= SDL_WINDOW_BORDERLESS;
-        }
-        if (p.visible) {
-            flags |= SDL_WINDOW_SHOWN;
-        } else {
-            flags |= SDL_WINDOW_HIDDEN;
-        }
-
-        // Set the OpenGL attributes we want before opening the window
-        if (p.numBuffers > 1) {
-            SDL_GL_SetAttribute(SDL_GL_DOUBLEBUFFER, 1);
-        }
-        SDL_GL_SetAttribute(SDL_GL_RED_SIZE, p.bitsPerPixel);
-        SDL_GL_SetAttribute(SDL_GL_GREEN_SIZE, p.bitsPerPixel);
-        SDL_GL_SetAttribute(SDL_GL_BLUE_SIZE, p.bitsPerPixel);
-        SDL_GL_SetAttribute(SDL_GL_ALPHA_SIZE, p.bitsPerPixel);
-        SDL_GL_SetAttribute(SDL_GL_DEPTH_SIZE, 24);
-        SDL_GL_SetAttribute(SDL_GL_ACCELERATED_VISUAL, 1);
-#ifdef __APPLE__
-        SDL_GL_SetAttribute(SDL_GL_CONTEXT_MAJOR_VERSION, 3);
-        SDL_GL_SetAttribute(SDL_GL_CONTEXT_MINOR_VERSION, 3);
-        SDL_GL_SetAttribute(SDL_GL_CONTEXT_PROFILE_MASK,
-            SDL_GL_CONTEXT_PROFILE_CORE);
-#endif
-
-        // For now, append the display ID to the title.
-        /// @todo Make a different title for each window in the config file
-        char displayId = '0' + static_cast<char>(m_displays.size());
-        std::string windowTitle = m_params.m_windowTitle + displayId;
-
-        // For now, move the X position of the second display to the
-        // right of the entire display for the left one.
-        /// @todo Make the config-file entry a vector and read both
-        /// from it.
-        p.xPos += p.width * static_cast<int>(m_displays.size());
-
-        // If this is not the first display, or if the configuration
-        // includes a graphics library that says to share, we re-use
-        // the existing context.
-        if ((m_displays.size() > 0) ||
-          ((m_params.m_graphicsLibrary.OpenGL != nullptr) &&
-          (m_params.m_graphicsLibrary.OpenGL->shareOpenGLContext == true))) {
-
-          // Share the current context
-          SDL_GL_SetAttribute(SDL_GL_SHARE_WITH_CURRENT_CONTEXT, 1);
-        } else {
-          // Replace the current context
-          SDL_GL_SetAttribute(SDL_GL_SHARE_WITH_CURRENT_CONTEXT, 0);
-        }
-
-        // Push back a new window and context.
-        m_displays.push_back(DisplayInfo());
-        m_displays.back().m_window = SDL_CreateWindow(
-            windowTitle.c_str(), p.xPos, p.yPos, p.width, p.height, flags);
-        if (m_displays.back().m_window == nullptr) {
-            if (m_log) m_log->error()
-                << "RenderManagerOpenGL::addOpenGLContext: Could not get window";
-            return false;
-        }
-
-        m_GLContext = SDL_GL_CreateContext(m_displays.back().m_window);
-        if (m_GLContext == nullptr) {
-            if (m_log) m_log->error() << "RenderManagerOpenGL::addOpenGLContext: Could not get "
-                         "OpenGL context";
-            return false;
-        }
-
-        return true;
-    }
-
-    bool RenderManagerOpenGL::removeOpenGLContexts() {
->>>>>>> b4ef5730
         if (m_programId != 0) {
             glDeleteProgram(m_programId);
             m_programId = 0;
         }
-<<<<<<< HEAD
-=======
-        if (m_GLContext) {
-            SDL_GL_DeleteContext(m_GLContext);
-            m_GLContext = 0;
-        }
-        while (m_displays.size() > 0) {
-            if (m_displays.back().m_window == nullptr) {
-                if (m_log) m_log->error() << "RenderManagerOpenGL::closeOpenGLContext: No "
-                             "window pointer";
-                return false;
-            }
-            SDL_DestroyWindow(m_displays.back().m_window);
-            m_displays.back().m_window = nullptr;
-            m_displays.pop_back();
-        }
-        return true;
->>>>>>> b4ef5730
     }
 
     RenderManager::OpenResults RenderManagerOpenGL::OpenDisplay(void) {
@@ -651,7 +544,6 @@
         p.numBuffers = m_params.m_numBuffers;
         p.visible = true;
         for (size_t display = 0; display < GetNumDisplays(); display++) {
-<<<<<<< HEAD
           OSVR_OpenGLContextParams pC;
           ConvertContextParams(p, pC);
 
@@ -669,11 +561,7 @@
 
           if (!m_toolkit.addOpenGLContext ||
               !m_toolkit.addOpenGLContext(m_toolkit.data, &pC)) {
-                std::cerr << "RenderManagerOpenGL::OpenDisplay: Cannot get GL "
-=======
-            if (!addOpenGLContext(p)) {
                 if (m_log) m_log->error() << "RenderManagerOpenGL::OpenDisplay: Cannot get GL "
->>>>>>> b4ef5730
                              "context "
                           << "for display " << display;
                 ret.status = FAILURE;
@@ -689,18 +577,11 @@
         // the extensions needed below.
         glewExperimental = true; // Needed for core profile
         if (glewInit() != GLEW_OK) {
-<<<<<<< HEAD
-            std::cerr
-                << "RenderManagerOpenGL::OpenDisplay: Can't initialize GLEW"
-                << std::endl;
+            if (m_log) m_log->error()
+                << "RenderManagerOpenGL::OpenDisplay: Can't initialize GLEW";
             if (m_toolkit.removeOpenGLContexts) {
               m_toolkit.removeOpenGLContexts(m_toolkit.data);
             }
-=======
-            if (m_log) m_log->error()
-                << "RenderManagerOpenGL::OpenDisplay: Can't initialize GLEW";
-            removeOpenGLContexts();
->>>>>>> b4ef5730
             ret.status = FAILURE;
             return ret;
         }
@@ -711,24 +592,11 @@
 
         //======================================================
         // Set vertical sync behavior.
-<<<<<<< HEAD
         if (!m_toolkit.setVerticalSync ||
             !m_toolkit.setVerticalSync(m_toolkit.data, m_params.m_verticalSync)
           ) {
-          std::cerr << "RenderManagerOpenGL::OpenDisplay: can't set vertical"
+          if (m_log) m_log->error() << "RenderManagerOpenGL::OpenDisplay: can't set vertical"
             " sync behavior" << std::endl;
-=======
-        if (m_params.m_verticalSync) {
-            if (SDL_GL_SetSwapInterval(1) != 0) {
-                if (m_log) m_log->error() << "RenderManagerOpenGL::OpenDisplay: Warning: Could "
-                             "not set vertical retrace on";
-            }
-        } else {
-            if (SDL_GL_SetSwapInterval(0) != 0) {
-                if (m_log) m_log->error() << "RenderManagerOpenGL::OpenDisplay: Warning: Could "
-                             "not set vertical retrace off";
-            }
->>>>>>> b4ef5730
         }
 
         checkForGLError("RenderManagerOpenGL::OpenDisplay after vsync setting");
@@ -748,16 +616,11 @@
             GLchar* strInfoLog = new GLchar[infoLogLength + 1];
             glGetShaderInfoLog(vertexShaderId, infoLogLength, NULL, strInfoLog);
 
-<<<<<<< HEAD
             if (m_toolkit.removeOpenGLContexts) {
               m_toolkit.removeOpenGLContexts(m_toolkit.data);
             }
-            std::cerr << "RenderManagerOpenGL::OpenDisplay: Could not "
-=======
-            removeOpenGLContexts();
             if (m_log) m_log->error() << "RenderManagerOpenGL::OpenDisplay: Could not "
->>>>>>> b4ef5730
-                         "construct vertex shader:"
+                         "construct vertex shader:\n"
                       << strInfoLog;
             ret.status = FAILURE;
             return ret;
@@ -772,16 +635,11 @@
             GLchar* strInfoLog = new GLchar[infoLogLength + 1];
             glGetShaderInfoLog(fragmentShaderId, infoLogLength, NULL, strInfoLog);
 
-<<<<<<< HEAD
             if (m_toolkit.removeOpenGLContexts) {
               m_toolkit.removeOpenGLContexts(m_toolkit.data);
             }
-            std::cerr << "RenderManagerOpenGL::OpenDisplay: Could not "
-=======
-            removeOpenGLContexts();
             if (m_log) m_log->error() << "RenderManagerOpenGL::OpenDisplay: Could not "
->>>>>>> b4ef5730
-                         "construct fragment shader:"
+                         "construct fragment shader:\n"
                       << strInfoLog;
             ret.status = FAILURE;
             return ret;
@@ -793,20 +651,13 @@
         glAttachShader(m_programId, vertexShaderId);
         glAttachShader(m_programId, fragmentShaderId);
         glLinkProgram(m_programId);
-<<<<<<< HEAD
-        if (!checkProgramError(m_programId)) {
+        if (!checkProgramError(m_programId, m_log)) {
           if (m_toolkit.removeOpenGLContexts) {
             m_toolkit.removeOpenGLContexts(m_toolkit.data);
           }
-          std::cerr << "RenderManagerOpenGL::OpenDisplay: Could not link "
+          if (m_log) m_log->error() << "RenderManagerOpenGL::OpenDisplay: Could not link "
                          "shader program "
                       << std::endl;
-=======
-        if (!checkProgramError(m_programId, m_log)) {
-            removeOpenGLContexts();
-            if (m_log) m_log->error() << "RenderManagerOpenGL::OpenDisplay: Could not link "
-                         "shader program ";
->>>>>>> b4ef5730
             ret.status = FAILURE;
             return ret;
         }
@@ -824,18 +675,11 @@
 
         if (!UpdateDistortionMeshesInternal(SQUARE,
                                             m_params.m_distortionParameters)) {
-<<<<<<< HEAD
           if (m_toolkit.removeOpenGLContexts) {
             m_toolkit.removeOpenGLContexts(m_toolkit.data);
           }
-          std::cerr << "RenderManagerOpenGL::OpenDisplay: Could not "
-                         "construct distortion mesh"
-                      << std::endl;
-=======
-            removeOpenGLContexts();
-            if (m_log) m_log->error() << "RenderManagerOpenGL::OpenDisplay: Could not "
+          if (m_log) m_log->error() << "RenderManagerOpenGL::OpenDisplay: Could not "
                          "construct distortion mesh";
->>>>>>> b4ef5730
             ret.status = FAILURE;
             return ret;
         }
@@ -1007,18 +851,11 @@
 
         size_t const numEyes = GetNumEyes();
         if (numEyes > distort.size()) {
-<<<<<<< HEAD
-            std::cerr << "RenderManagerD3D11Base::UpdateDistortionMesh: "
-                "Not enough distortion parameters for all eyes" << std::endl;
+            if (m_log) m_log->error() << "RenderManagerOpenGL::UpdateDistortionMesh: Not "
+                "enough distortion parameters for all eyes" 
             if (m_toolkit.removeOpenGLContexts) {
               m_toolkit.removeOpenGLContexts(m_toolkit.data);
             }
-=======
-            if (m_log) m_log->error() << "RenderManagerOpenGL::UpdateDistortionMesh: Not "
-                         "enough distortion "
-                      << "parameters for all eyes";
-            removeOpenGLContexts();
->>>>>>> b4ef5730
             return false;
         }
 
@@ -1033,49 +870,14 @@
             meshBuffer.renderManager = this;
             meshBuffer.display = GetDisplayUsedByEye(eye);
 
-<<<<<<< HEAD
             // Compute the distortion mesh
             DistortionMesh mesh = ComputeDistortionMesh(eye, type, distort[eye], m_params.m_renderOverfillFactor);
             if (mesh.vertices.empty()) {
-                std::cerr << "RenderManagerOpenGL::UpdateDistortionMesh: Could "
-                             "not create mesh "
-                          << "for eye " << eye << std::endl;
-                if (m_toolkit.removeOpenGLContexts) {
-                  m_toolkit.removeOpenGLContexts(m_toolkit.data);
-=======
-            std::vector<RenderManager::DistortionMeshVertex> mesh =
-                ComputeDistortionMesh(eye, type, distort[eye]);
-            m_numTriangles[eye] = mesh.size() / 3;
-            if (m_numTriangles[eye] == 0) {
                 if (m_log) m_log->error() << "RenderManagerOpenGL::UpdateDistortionMesh: Could "
                              "not create mesh "
                           << "for eye " << eye;
-                removeOpenGLContexts();
-                return false;
-            }
-            // 4 floats for position, 2 for each texture coordinate (R,G,B)
-            m_triangleBuffer[eye] =
-                new GLfloat[m_numTriangles[eye] * 3 * (4 + 2 + 2 + 2)];
-            GLfloat* cur = m_triangleBuffer[eye];
-            for (size_t tri = 0; tri < m_numTriangles[eye]; tri++) {
-                for (size_t vert = 0; vert < 3; vert++) {
-                    *(cur++) = mesh[3 * tri + vert].m_pos[0];
-                    *(cur++) = mesh[3 * tri + vert].m_pos[1];
-                    *(cur++) = 0; // Z = 0
-                    *(cur++) = 1; // Homogeneous coordinate = 1
-                }
-            }
-            for (size_t tri = 0; tri < m_numTriangles[eye]; tri++) {
-                for (size_t vert = 0; vert < 3; vert++) {
-                    *(cur++) = mesh[3 * tri + vert].m_texRed[0];
-                    *(cur++) = mesh[3 * tri + vert].m_texRed[1];
-                }
-            }
-            for (size_t tri = 0; tri < m_numTriangles[eye]; tri++) {
-                for (size_t vert = 0; vert < 3; vert++) {
-                    *(cur++) = mesh[3 * tri + vert].m_texGreen[0];
-                    *(cur++) = mesh[3 * tri + vert].m_texGreen[1];
->>>>>>> b4ef5730
+                if (m_toolkit.removeOpenGLContexts) {
+                  m_toolkit.removeOpenGLContexts(m_toolkit.data);
                 }
                 return false;
             }
@@ -1209,16 +1011,9 @@
         OSVR_ViewportDescription viewportDesc;
         if (!ConstructViewportForPresent(
                 params.m_index, viewportDesc,
-<<<<<<< HEAD
                 m_params.m_displayConfiguration->getSwapEyes())) {
-            std::cerr << "RenderManagerOpenGL::PresentEye(): Could not "
-                         "construct viewport"
-                      << std::endl;
-=======
-                m_params.m_displayConfiguration.getSwapEyes())) {
             if (m_log) m_log->error() << "RenderManagerOpenGL::PresentEye(): Could not "
                          "construct viewport";
->>>>>>> b4ef5730
             return false;
         }
         // Adjust the viewport based on how much the display window is
