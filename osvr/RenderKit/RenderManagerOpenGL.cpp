/** d@file
@brief Source file implementing OSVR rendering interface for OpenGL

@date 2015

@author
Sensics, Inc.
<http://sensics.com/osvr>
*/

// Copyright 2015 Sensics, Inc.
//
// Licensed under the Apache License, Version 2.0 (the "License");
// you may not use this file except in compliance with the License.
// You may obtain a copy of the License at
//
//     http://www.apache.org/licenses/LICENSE-2.0
//
// Unless required by applicable law or agreed to in writing, software
// distributed under the License is distributed on an "AS IS" BASIS,
// WITHOUT WARRANTIES OR CONDITIONS OF ANY KIND, either express or implied.
// See the License for the specific language governing permissions and
// limitations under the License.

#include "RenderManagerOpenGLVersion.h"
#ifndef OSVR_ANDROID
#include <SDL.h>
#include "RenderManagerSDLInitQuit.h"
#endif
#include <osvr/Util/Finally.h>

// clang-format off
#ifndef OSVR_ANDROID
#include <GL/glew.h>
#endif
#ifdef _WIN32
  #include <GL/wglew.h>
#endif
// clang-format on

#include "RenderManagerOpenGL.h"
#include "GraphicsLibraryOpenGL.h"
#include "ComputeDistortionMesh.h"
#include <osvr/Util/Finally.h>
#include <osvr/Util/Logger.h>
#include <iostream>
#include <Eigen/Core>
#include <Eigen/Geometry>

#ifdef OSVR_RM_USE_OPENGLES20
  // Bind the extensions from the DLL
  #include <dlfcn.h>
  PFNGLBINDVERTEXARRAYOESPROC glBindVertexArrayOES;
  PFNGLDELETEVERTEXARRAYSOESPROC glDeleteVertexArraysOES;
  PFNGLGENVERTEXARRAYSOESPROC glGenVertexArraysOES;
  PFNGLDISCARDFRAMEBUFFEREXTPROC glDiscardFramebufferEXT;
  class CalledBeforeCodeRuns {
    public:
      CalledBeforeCodeRuns() {
	void *libhandle = dlopen("libGLESv2.so", RTLD_LAZY);

	glBindVertexArrayOES = (PFNGLBINDVERTEXARRAYOESPROC)
				dlsym(libhandle,
				"glBindVertexArrayOES");
	glDeleteVertexArraysOES = (PFNGLDELETEVERTEXARRAYSOESPROC)
				dlsym(libhandle,
				"glDeleteVertexArraysOES");
	glGenVertexArraysOES = (PFNGLGENVERTEXARRAYSOESPROC)
				dlsym(libhandle,
				"glGenVertexArraysOES");
	glDiscardFramebufferEXT = (PFNGLDISCARDFRAMEBUFFEREXTPROC)
				dlsym(libhandle,
				"glDiscardFramebufferEXT");
    }
  };
  static CalledBeforeCodeRuns getFunctionPointers;
#endif


#ifndef OSVR_ANDROID
//==========================================================================
// In case the caller does not specify an OpenGL toolkit to use, we use this
// SDL-based toolkit by default.

class SDLToolkitImpl {
  OSVR_OpenGLToolkitFunctions toolkit;

  static void createImpl(void* data) {
  }
  static void destroyImpl(void* data) {
    delete ((SDLToolkitImpl*)data);
  }
  static OSVR_CBool addOpenGLContextImpl(void* data, const OSVR_OpenGLContextParams* p) {
    return ((SDLToolkitImpl*)data)->addOpenGLContext(p);
  }
  static OSVR_CBool removeOpenGLContextsImpl(void* data) {
    return ((SDLToolkitImpl*)data)->removeOpenGLContexts();
  }
  static OSVR_CBool makeCurrentImpl(void* data, size_t display) {
    return ((SDLToolkitImpl*)data)->makeCurrent(display);
  }
  static OSVR_CBool swapBuffersImpl(void* data, size_t display) {
    return ((SDLToolkitImpl*)data)->swapBuffers(display);
  }
  static OSVR_CBool setVerticalSyncImpl(void* data, OSVR_CBool verticalSync) {
    return ((SDLToolkitImpl*)data)->setVerticalSync(verticalSync == OSVR_TRUE);
  }
  static OSVR_CBool handleEventsImpl(void* data) {
    return ((SDLToolkitImpl*)data)->handleEvents();
  }
  static OSVR_CBool getDisplayFrameBufferImpl(void* data, size_t display, GLuint* displayFrameBufferOut) {
      return ((SDLToolkitImpl*)data)->getDisplayFrameBuffer(display, displayFrameBufferOut);
  }
  static OSVR_CBool getDisplaySizeOverrideImpl(void* data, size_t display, int* width, int* height) {
      return ((SDLToolkitImpl*)data)->getDisplaySizeOverride(display, width, height);
  }
  static OSVR_CBool getRenderTimingInfoImpl(void* data, size_t display, size_t whichEye, OSVR_RenderTimingInfo* renderTimingInfoOut) {
      return ((SDLToolkitImpl*)data)->getRenderTimingInfo(display, whichEye, renderTimingInfoOut);
  }

  // Classes and structures needed to do our rendering.
  class DisplayInfo {
  public:
    SDL_Window* m_window = nullptr; ///< The window we're rendering into
  };
  std::vector<DisplayInfo> m_displays;

  SDL_GLContext
    m_GLContext; ///< The context we use to render to all displays

  osvr::util::log::LoggerPtr m_log;

public:
  SDLToolkitImpl(osvr::util::log::LoggerPtr log) {
    memset(&toolkit, 0, sizeof(toolkit));
    toolkit.size = sizeof(toolkit);
    toolkit.data = this;
    m_log = log;

    toolkit.create = createImpl;
    toolkit.destroy = destroyImpl;
    toolkit.addOpenGLContext = addOpenGLContextImpl;
    toolkit.removeOpenGLContexts = removeOpenGLContextsImpl;
    toolkit.makeCurrent = makeCurrentImpl;
    toolkit.swapBuffers = swapBuffersImpl;
    toolkit.setVerticalSync = setVerticalSyncImpl;
    toolkit.handleEvents = handleEventsImpl;
    toolkit.getDisplayFrameBuffer = getDisplayFrameBufferImpl;
    toolkit.getDisplaySizeOverride = getDisplaySizeOverrideImpl;
    toolkit.getRenderTimingInfo = getRenderTimingInfoImpl;
  }

  ~SDLToolkitImpl() {
  }

  const OSVR_OpenGLToolkitFunctions* getToolkit() const { return &toolkit; }

  bool addOpenGLContext(const OSVR_OpenGLContextParams* p) {
    // Initialize the SDL video subsystem.
    if (!osvr::renderkit::SDLInitQuit()) {
      m_log->error() << "RenderManagerOpenGL::addOpenGLContext: Could not "
        "initialize SDL";
      return false;
    }

    // Figure out the flags we want
    Uint32 flags = SDL_WINDOW_OPENGL | SDL_WINDOW_RESIZABLE;
    if (p->fullScreen) {
      //        flags |= SDL_WINDOW_FULLSCREEN | SDL_WINDOW_BORDERLESS;
      flags |= SDL_WINDOW_BORDERLESS;
    }
    if (p->visible) {
      flags |= SDL_WINDOW_SHOWN;
    } else {
      flags |= SDL_WINDOW_HIDDEN;
    }

    // Set the OpenGL attributes we want before opening the window
    if (p->numBuffers > 1) {
      SDL_GL_SetAttribute(SDL_GL_DOUBLEBUFFER, 1);
    }
    SDL_GL_SetAttribute(SDL_GL_RED_SIZE, p->bitsPerPixel);
    SDL_GL_SetAttribute(SDL_GL_GREEN_SIZE, p->bitsPerPixel);
    SDL_GL_SetAttribute(SDL_GL_BLUE_SIZE, p->bitsPerPixel);
    SDL_GL_SetAttribute(SDL_GL_ALPHA_SIZE, p->bitsPerPixel);
    SDL_GL_SetAttribute(SDL_GL_DEPTH_SIZE, 24);
    SDL_GL_SetAttribute(SDL_GL_ACCELERATED_VISUAL, 1);
#ifdef __APPLE__
    SDL_GL_SetAttribute(SDL_GL_CONTEXT_MAJOR_VERSION, 3);
    SDL_GL_SetAttribute(SDL_GL_CONTEXT_MINOR_VERSION, 3);
    SDL_GL_SetAttribute(SDL_GL_CONTEXT_PROFILE_MASK,
      SDL_GL_CONTEXT_PROFILE_CORE);
#endif

    // If we have multiple displays, we need to re-use the
    // same context between them.  In fact, we always want
    // to re-use the context if the application has one open
    // when it asks us to create its windows.
#if 0
    if (m_displays.size() > 0) {
      // Share the current context
      SDL_GL_SetAttribute(SDL_GL_SHARE_WITH_CURRENT_CONTEXT, 1);
    } else {
      // Replace the current context
      SDL_GL_SetAttribute(SDL_GL_SHARE_WITH_CURRENT_CONTEXT, 0);
    }
#else
    SDL_GL_SetAttribute(SDL_GL_SHARE_WITH_CURRENT_CONTEXT, 1);
#endif

    // Push back a new window and context.
    m_displays.push_back(DisplayInfo());
    m_displays.back().m_window = SDL_CreateWindow(
      p->windowTitle, p->xPos, p->yPos, p->width, p->height, flags);
    if (m_displays.back().m_window == nullptr) {
      m_log->error()
        << "RenderManagerOpenGL::addOpenGLContext: Could not get window";
      return false;
    }

    m_GLContext = SDL_GL_CreateContext(m_displays.back().m_window);
    if (m_GLContext == nullptr) {
      m_log->error() << "RenderManagerOpenGL::addOpenGLContext: Could not get "
        "OpenGL context";
      return false;
    }

    return true;
  }
  bool removeOpenGLContexts() {
    if (m_GLContext) {
      SDL_GL_DeleteContext(m_GLContext);
      m_GLContext = 0;
    }
    while (m_displays.size() > 0) {
      if (m_displays.back().m_window == nullptr) {
        m_log->error() << "RenderManagerOpenGL::closeOpenGLContext: No "
          "window pointer";
        return false;
      }
      SDL_DestroyWindow(m_displays.back().m_window);
      m_displays.back().m_window = nullptr;
      m_displays.pop_back();
    }
    return true;
  }
  bool makeCurrent(size_t display) {
    SDL_GL_MakeCurrent(m_displays[display].m_window, m_GLContext);
    return true;
  }
  bool swapBuffers(size_t display) {
    SDL_GL_SwapWindow(m_displays[display].m_window);
    return true;
  }
  bool setVerticalSync(bool verticalSync) {
    if (verticalSync) {
      if (SDL_GL_SetSwapInterval(1) != 0) {
        m_log->error() << "RenderManagerOpenGL::OpenDisplay: Warning: Could "
          "not set vertical retrace on";
        return false;
      }
    }
    else {
      if (SDL_GL_SetSwapInterval(0) != 0) {
        m_log->error() << "RenderManagerOpenGL::OpenDisplay: Warning: Could "
          "not set vertical retrace off";
        return false;
      }
    }
    return true;
  }
  bool handleEvents() {
    // Let SDL handle any system events that it needs to.
    SDL_Event e;
    while (SDL_PollEvent(&e)) {
      // If SDL has been given a quit event, what should we do?
      // We return false to let the app know that something went wrong.
      if (e.window.event == SDL_WINDOWEVENT_CLOSE) {
        return false;
      }
    }

    return true;
  }

  bool getDisplayFrameBuffer(size_t display, GLuint* displayFrameBufferOut) {
      // @todo: can this be determined by inspection?
      *displayFrameBufferOut = 0;
      return true;
  }

  bool getDisplaySizeOverride(size_t display, int* width, int* height) {
      // we don't override the display. Use default behavior.
      return false;
  }

  bool getRenderTimingInfo(size_t display, size_t whichEye, OSVR_RenderTimingInfo* renderTimingInfoOut) {
      // @todo get render timing info from SDL?
      return false;
  }
};

#endif // #ifndef OSVR_ANDROID

//==========================================================================
// Vertex and fragment shaders to perform our combination of asynchronous
// time warp and distortion correction.

static const GLchar* distortionVertexShader =
"#version 100\n"
"attribute vec4 position;\n"
"attribute vec2 textureCoordinateR;\n"
"attribute vec2 textureCoordinateG;\n"
"attribute vec2 textureCoordinateB;\n"
"uniform mat4 projectionMatrix;\n"
"uniform mat4 modelViewMatrix;\n"
"uniform mat4 textureMatrix;\n"
"varying vec2 warpedCoordinateR;\n"
"varying vec2 warpedCoordinateG;\n"
"varying vec2 warpedCoordinateB;\n"
"void main()\n"
"{\n"
"   gl_Position = projectionMatrix * modelViewMatrix * position;\n"
"   warpedCoordinateR = vec2(textureMatrix * "
"      vec4(textureCoordinateR,0,1));\n"
"   warpedCoordinateG = vec2(textureMatrix * "
"      vec4(textureCoordinateG,0,1));\n"
"   warpedCoordinateB = vec2(textureMatrix * "
"      vec4(textureCoordinateB,0,1));\n"
"}\n";

static const GLchar* distortionFragmentShader =
"#version 100\n"
"precision mediump float;\n"
"uniform sampler2D tex;\n"
"varying vec2 warpedCoordinateR;\n"
"varying vec2 warpedCoordinateG;\n"
"varying vec2 warpedCoordinateB;\n"
"void main()\n"
"{\n"
"    gl_FragColor.r = texture2D(tex, warpedCoordinateR).r;\n"
"    gl_FragColor.g = texture2D(tex, warpedCoordinateG).g;\n"
"    gl_FragColor.b = texture2D(tex, warpedCoordinateB).b;\n"
"}\n";

static bool checkShaderError(GLuint shaderId, osvr::util::log::LoggerPtr m_log) {
    GLint result = GL_FALSE;
    glGetShaderiv(shaderId, GL_COMPILE_STATUS, &result);
    if (result == GL_FALSE) {
        GLint maxLength = 0;
        glGetProgramiv(shaderId, GL_INFO_LOG_LENGTH, &maxLength);
        if (maxLength > 1) {
          std::unique_ptr<GLchar[]> infoLog(new GLchar[maxLength + 1]);
          glGetProgramInfoLog(shaderId, maxLength, NULL, infoLog.get());
          m_log->error() << "osvr::renderkit::RenderManager::RenderManagerOpenGL"
                         << "::checkShaderError: Message returned from shader compiler: " << infoLog.get();
        } else {
            m_log->error() << "osvr::renderkit::RenderManager::RenderManagerOpenGL"
                           << "::checkShaderError: Empty error message from shader compiler.";
        }
        return false;
    }
    return true;
}

static bool checkProgramError(GLuint programId, osvr::util::log::LoggerPtr m_log) {
    GLint result = GL_FALSE;
    glGetProgramiv(programId, GL_LINK_STATUS, &result);
    if (result == GL_FALSE) {
        int infoLength = 0;
        glGetProgramiv(programId, GL_INFO_LOG_LENGTH, &infoLength);
        if (infoLength > 1) {
          std::unique_ptr<GLchar[]> infoLog(new GLchar[infoLength + 1]);
          glGetProgramInfoLog(programId, infoLength, NULL, infoLog.get());
          m_log->error() << "osvr::renderkit::RenderManager::RenderManagerOpenGL"
                         << "::checkProgramError: Message returned from shader compiler: " << infoLog.get();
        } else {
            m_log->error() << "osvr::renderkit::RenderManager::RenderManagerOpenGL"
                           << "::checkProgramError: Empty error message from shader compiler.";
        }
        return false;
    }
    return true;
}

namespace osvr {
namespace renderkit {

    /// @todo Make this compile to no-op when debugging is off.
    bool RenderManagerOpenGL::checkForGLError(const std::string& message) {
#ifndef _DEBUG
		return false;
#else
        GLenum err;
        bool ret = false;
        while((err = glGetError()) != GL_NO_ERROR) {
            std::string errorString;
            switch (err) {
                case GL_NO_ERROR:
                    errorString = "GL_NO_ERROR";
                    break;
                case GL_INVALID_ENUM:
                    errorString = "GL_INVALID_ENUM";
                    break;
                case GL_INVALID_VALUE:
                    errorString = "GL_INVALID_VALUE";
                    break;
                case GL_INVALID_OPERATION:
                    errorString = "GL_INVALID_OPERATION";
                    break;
                case GL_INVALID_FRAMEBUFFER_OPERATION:
                    errorString = "GL_INVALID_FRAMEBUFFER_OPERATION";
                    break;
                case GL_OUT_OF_MEMORY:
                    errorString = "GL_OUT_OF_MEMORY";
                    break;
                default:
                    errorString = "(unknown error)";
                    break;
            }

            m_log->warn() << message << ": OpenGL error " << errorString << "(" << err << ")";
            ret = true;
        }
        return ret;
#endif
    }

    RenderManagerOpenGL::RenderManagerOpenGL(OSVR_ClientContext context, ConstructorParameters p)
        : RenderManager(context, p) {
        // Initialize all of the variables that don't have to be done in the
        // list above, so we don't get warnings about out-of-order
        // initialization if they are re-ordered in the header file.
        m_displayOpen = false;
        m_programId = 0;

        // Set our toolkit pointer based on the one that is
        // passed it.  If none are passed in, then set it to
        // use SDL calls.
        if (p.m_graphicsLibrary.OpenGL && p.m_graphicsLibrary.OpenGL->toolkit) {
          m_toolkit = *p.m_graphicsLibrary.OpenGL->toolkit;
        } else {
#ifndef OSVR_ANDROID
          SDLToolkitImpl *SDLToolKit = new SDLToolkitImpl(m_log);
          m_toolkit = *SDLToolKit->getToolkit();
#endif
        }

        // Construct the appropriate GraphicsLibrary pointer.
        m_library.OpenGL = new GraphicsLibraryOpenGL;
        m_buffers.OpenGL = new RenderBufferOpenGL;

        // @todo: there's only one m_displayWidth and m_displayHeight member pair
        // and it corresponds to display 0. Probably should be made more generic?
        size_t display = 0;
        int widthOverride, heightOverride;
        if (m_toolkit.getDisplaySizeOverride && m_toolkit.getDisplaySizeOverride(m_toolkit.data, display, &widthOverride, &heightOverride)) {
            m_displayWidth = widthOverride;
            m_displayHeight = heightOverride;
        }

#ifdef OSVR_RM_USE_OPENGLES20
        m_GLVAOExtensionAvailable = IsGLExtensionSupported("GL_OES_vertex_array_object");
        m_GLDiscardExtensionAvailable = IsGLExtensionSupported("GL_EXT_discard_framebuffer");
#endif
    }

    RenderManagerOpenGL::~RenderManagerOpenGL() {
        if (m_displayOpen) {
            for (size_t i = 0; i < GetNumDisplays(); i++) {
                if (!m_toolkit.makeCurrent ||
                    !m_toolkit.makeCurrent(m_toolkit.data, i)) {
                    // If makeCurrent() fails give up on destroying OpenGL objects
                    delete m_buffers.OpenGL;
                    delete m_library.OpenGL;
                    return;
                }
            }

            deleteProgram();

            // @todo Handle the case of multiple displays per eye
            // @todo have these std::vectors contain RAII objects that self-destruct
            //       properly (including setting current context) as this code below is brittle
            for (size_t i = 0; i < m_colorBuffers.size(); i++) {
                glDeleteTextures(1, &m_colorBuffers[i].OpenGL->colorBufferName);
                delete m_colorBuffers[i].OpenGL;
            }
            m_colorBuffers.clear();

            for(size_t i = 0; i < m_depthBuffers.size(); i++) {
                glDeleteRenderbuffers(1, &m_depthBuffers[i]);
            }
            m_depthBuffers.clear();

            for(size_t i = 0; i < m_frameBuffers.size(); i++) {
                glDeleteFramebuffers(1, &m_frameBuffers[i]);
            }
            m_frameBuffers.clear();

            m_distortionMeshBuffer.clear();

            // Remove all of the windows/contexts we created if they are
            // still open.
            if (m_toolkit.removeOpenGLContexts) {
              m_toolkit.removeOpenGLContexts(m_toolkit.data);
            }

            /// @todo Clean up anything else we need to

            m_displayOpen = false;
        }
        delete m_buffers.OpenGL;
        delete m_library.OpenGL;
    }

    bool RenderManagerOpenGL::GetTimingInfo(size_t whichEye, OSVR_RenderTimingInfo& info) {
      if(!m_toolkit.getRenderTimingInfo) {
        return false;
      }
      return (m_toolkit.getRenderTimingInfo(m_toolkit.data, 0, whichEye, &info) == OSVR_TRUE);
    }

    bool RenderManagerOpenGL::RenderPathSetup() {
      //======================================================
      // Construct the present buffers we're going to use when in Render()
      // mode, to wrap the PresentMode interface.
      if (!constructRenderBuffers()) {
          m_log->error() << "RenderManagerOpenGL::RenderPathSetup: Could not "
                            "construct present buffers to wrap Render() path";
          return false;
      }
      return true;
    }

    bool RenderManagerOpenGL::constructRenderBuffers() {
        // Put back the frame buffer that was bound before, so we don't
        // mess with client state.
        GLint prevFrameBuffer;
        glGetIntegerv(GL_FRAMEBUFFER_BINDING, &prevFrameBuffer);
        auto resetFrameBuffer = util::finally([&]{
          glBindFramebuffer(GL_FRAMEBUFFER, prevFrameBuffer);
        });

        //======================================================
        // Create the framebuffer which regroups 0, 1,
        // or more textures, and 0 or 1 depth buffer.
        // It gets bound to the appropriate buffer for each eye
        // during rendering.
        for (size_t i = 0; i < GetNumDisplays(); i++) {
            if (!m_toolkit.makeCurrent ||
                !m_toolkit.makeCurrent(m_toolkit.data, i)) {
                return false;
            }
        }

        //======================================================
        // Create the render textures (and Z buffer textures) we're going
        // to use to render into before presenting them as buffers to be
        // displayed.  We make one per eye.  We'll set up to render into
        // each of these before calling the render callbacks.
        size_t numEyes = GetNumEyes();
        for (size_t i = 0; i < numEyes; i++) {
            if (!m_toolkit.makeCurrent ||
                !m_toolkit.makeCurrent(m_toolkit.data, GetDisplayUsedByEye(i))) {
                return false;
            }

            GLuint frameBuffer = 0;
            glGenFramebuffers(1, &frameBuffer);
            m_frameBuffers.push_back(frameBuffer);

            // The color buffer for this eye
            GLuint colorBufferName = 0;
            glGenTextures(1, &colorBufferName);
            RenderBuffer rb;
            rb.OpenGL = new RenderBufferOpenGL;
            rb.OpenGL->colorBufferName = colorBufferName;
            m_colorBuffers.push_back(rb);

            // "Bind" the newly created texture : all future texture functions
            // will modify this texture glActiveTexture(GL_TEXTURE0);
            glBindTexture(GL_TEXTURE_2D, colorBufferName);

            // Determine the appropriate size for the frame buffer to be used
            // for this eye.
            OSVR_ViewportDescription v;
            ConstructViewportForRender(i, v);
            int width = static_cast<int>(v.width);
            int height = static_cast<int>(v.height);

            // Give an empty image to OpenGL ( the last "0" means "empty" )
            glTexImage2D(GL_TEXTURE_2D, 0, GL_RGB, width, height, 0, GL_RGB,
                         GL_UNSIGNED_BYTE, 0);

			// Bilinear filtering and clamp to the edge of the texture.
			const GLfloat border[] = { 0, 0, 0, 0 };
			glTexParameteri(GL_TEXTURE_2D, GL_TEXTURE_MAG_FILTER, GL_LINEAR);
			glTexParameteri(GL_TEXTURE_2D, GL_TEXTURE_MIN_FILTER, GL_LINEAR);
#ifndef OSVR_RM_USE_OPENGLES20
			glTexParameteri(GL_TEXTURE_2D, GL_TEXTURE_WRAP_S, GL_CLAMP_TO_BORDER);
			glTexParameteri(GL_TEXTURE_2D, GL_TEXTURE_WRAP_T, GL_CLAMP_TO_BORDER);
			glTexParameterfv(GL_TEXTURE_2D, GL_TEXTURE_BORDER_COLOR, border);
#endif

            // The depth buffer
            GLuint depthrenderbuffer;
            glGenRenderbuffers(1, &depthrenderbuffer);
            glBindRenderbuffer(GL_RENDERBUFFER, depthrenderbuffer);
            glRenderbufferStorage(GL_RENDERBUFFER, GL_DEPTH_COMPONENT, width,
                                  height);
            m_depthBuffers.push_back(depthrenderbuffer);

			// Attach color and depth buffers to framebuffer
			glBindFramebuffer(GL_FRAMEBUFFER, m_frameBuffers.at(i));
			if (checkForGLError(
				"RenderManagerOpenGL::constructRenderBuffers glBindFrameBuffer")) {
				return false;
			}

			// Set color and depth buffers for the frame buffer
			glFramebufferTexture2D(GL_FRAMEBUFFER, GL_COLOR_ATTACHMENT0, GL_TEXTURE_2D,
				m_colorBuffers[i].OpenGL->colorBufferName, 0);
			glFramebufferRenderbuffer(GL_FRAMEBUFFER, GL_DEPTH_ATTACHMENT,
				GL_RENDERBUFFER, m_depthBuffers[i]);
			if (checkForGLError(
				"RenderManagerOpenGL::constructRenderBuffers Setting textures")) {
				return false;
			}

			// Check that our framebuffer is ok
			if (glCheckFramebufferStatus(GL_FRAMEBUFFER) !=
				GL_FRAMEBUFFER_COMPLETE) {
				m_log->error() << "RenderManagerOpenGL::constructRenderBuffers: Incomplete "
					"Framebuffer";
				return false;
			}
        }

        // Register the render buffers we're going to use to present
        return RegisterRenderBuffersInternal(m_colorBuffers);
    }

    void RenderManagerOpenGL::deleteProgram() {
        if (m_programId != 0) {
            glDeleteProgram(m_programId);
            m_programId = 0;
        }
    }

    RenderManager::OpenResults RenderManagerOpenGL::OpenDisplay(void) {
        // All public methods that use internal state should be guarded
        // by a mutex.
        std::lock_guard<std::mutex> lock(m_mutex);

        OpenResults ret;
        ret.library = m_library;
        ret.status = COMPLETE; // Until we hear otherwise
        if (!doingOkay()) {
            ret.status = FAILURE;
            return ret;
        }

        /// @todo How to handle window resizing?

        //======================================================
        // Get an OpenGL context.
        GLContextParams p;
        p.windowTitle = m_params.m_windowTitle;
        p.fullScreen = m_params.m_windowFullScreen;
        // @todo Pull this calculation out into the base class and
        // store a separate virtual-screen and actual-screen size.
        // If we've rotated the screen by 90 or 270, then the window
        // we ask for on the screen has swapped aspect ratios.
        if ((m_params.m_displayRotation ==
             ConstructorParameters::Display_Rotation::Ninety) ||
            (m_params.m_displayRotation ==
             ConstructorParameters::Display_Rotation::TwoSeventy)) {
            p.width = m_displayHeight;
            p.height = m_displayWidth;
        } else {
            p.width = m_displayWidth;
            p.height = m_displayHeight;
        }
        p.xPos = m_params.m_windowXPosition;
        p.yPos = m_params.m_windowYPosition;
        p.bitsPerPixel = m_params.m_bitsPerColor;
        p.numBuffers = m_params.m_numBuffers;
        p.visible = true;
        for (size_t display = 0; display < GetNumDisplays(); display++) {
          OSVR_OpenGLContextParams pC;
          ConvertContextParams(p, pC);

          // For now, append the display ID to the title.
          /// @todo Make a different title for each window in the config file
          ReleaseContextParams(pC); // @todo Remove when there is one per display
          char displayId = '0' + static_cast<char>(display);
          std::string windowTitle = p.windowTitle + displayId;
          std::unique_ptr<char> title(new char[windowTitle.size() + 1]);
          // Note: This will not cause a constraint violation because we've
          // satisfied all of the constraints, so we don't need to wrap it in
          // a handler.
#if defined(_WIN32)
          strncpy_s(title.get(), windowTitle.size() + 1,
            windowTitle.c_str(), windowTitle.size() + 1);
#else
          strncpy(title.get(), windowTitle.c_str(), windowTitle.size());
          title.get()[windowTitle.size()] = '\0';
#endif
          pC.windowTitle = title.get();

          // For now, move the X position of the second display to the
          // right of the entire display for the left one.
          /// @todo Make the config-file entry a vector and read both
          /// from it.
          pC.xPos = p.xPos + p.width * static_cast<int>(display);

          if (!m_toolkit.addOpenGLContext ||
              !m_toolkit.addOpenGLContext(m_toolkit.data, &pC)) {
              m_log->error() << "RenderManagerOpenGL::OpenDisplay: Cannot get GL "
                                "context "
                             << "for display " << display;
              ret.status = FAILURE;
              return ret;
            }
        }

        checkForGLError("RenderManagerOpenGL::OpenDisplay after context creation");

        //======================================================
        // We make use of the util::finally() lambda function to
        // make sure that we remove the OpenGL contexts if we exit
        // with an error.
        auto removeContexts = osvr::util::finally([&]{
          if (ret.status == FAILURE) {
            if (m_toolkit.removeOpenGLContexts) {
              m_toolkit.removeOpenGLContexts(m_toolkit.data);
            }
          }
        });

#ifndef OSVR_RM_USE_OPENGLES20
        //======================================================
        // We need to call glewInit() so that we have access to
        // the extensions needed below.
        glewExperimental = true; // Needed for core profile
        if (glewInit() != GLEW_OK) {
            m_log->error() << "RenderManagerOpenGL::OpenDisplay: Can't initialize GLEW";
            ret.status = FAILURE;
            return ret;
        }
        // Clear any GL error that Glew caused.  Apparently on Non-Windows
        // platforms, this can cause a spurious  error 1280.
        glGetError();
#endif

        //======================================================
        // Set vertical sync behavior.
        if (!m_toolkit.setVerticalSync ||
            !m_toolkit.setVerticalSync(m_toolkit.data, m_params.m_verticalSync)
          ) {
            if (m_log)
                m_log->error() << "RenderManagerOpenGL::OpenDisplay: can't set vertical"
                                  " sync behavior";
        }
        checkForGLError("RenderManagerOpenGL::OpenDisplay after vsync setting");

        //======================================================
        // Construct the shaders and program we'll use to present things
        // handling time warp/distortion.
        GLuint vertexShaderId;   ///< Vertex shader for time warp/distortion
        GLuint fragmentShaderId; ///< Fragment shader for time warp/distortion

        vertexShaderId = glCreateShader(GL_VERTEX_SHADER);
        glShaderSource(vertexShaderId, 1, &distortionVertexShader, nullptr);
        glCompileShader(vertexShaderId);
        if (!checkShaderError(vertexShaderId, m_log)) {
            GLint infoLogLength;
            glGetShaderiv(vertexShaderId, GL_INFO_LOG_LENGTH, &infoLogLength);
            GLchar* strInfoLog = new GLchar[infoLogLength + 1];
            glGetShaderInfoLog(vertexShaderId, infoLogLength, NULL, strInfoLog);

            m_log->error() << "RenderManagerOpenGL::OpenDisplay: Could not "
                              "construct vertex shader:\n"
                           << strInfoLog;
            ret.status = FAILURE;
            return ret;
        }

        checkForGLError("RenderManagerOpenGL::OpenDisplay after fragment shader compile");

#ifdef OSVR_RM_USE_OPENGLES20
        glBindAttribLocation(vertexShaderId, 0, "position");
        glBindAttribLocation(vertexShaderId, 1, "textureCoordinateR");
        glBindAttribLocation(vertexShaderId, 2, "textureCoordinateG");
        glBindAttribLocation(vertexShaderId, 3, "textureCoordinateB");
#endif

        fragmentShaderId = glCreateShader(GL_FRAGMENT_SHADER);
        glShaderSource(fragmentShaderId, 1, &distortionFragmentShader, nullptr);
        glCompileShader(fragmentShaderId);
        if (!checkShaderError(fragmentShaderId, m_log)) {
            GLint infoLogLength;
            glGetShaderiv(fragmentShaderId, GL_INFO_LOG_LENGTH, &infoLogLength);
            GLchar* strInfoLog = new GLchar[infoLogLength + 1];
            glGetShaderInfoLog(fragmentShaderId, infoLogLength, NULL, strInfoLog);

            m_log->error() << "RenderManagerOpenGL::OpenDisplay: Could not "
                              "construct fragment shader:\n"
                           << strInfoLog;
            ret.status = FAILURE;
            return ret;
        }

        checkForGLError("RenderManagerOpenGL::OpenDisplay after fragment shader compile");

        m_programId = glCreateProgram();
        glAttachShader(m_programId, vertexShaderId);
        glAttachShader(m_programId, fragmentShaderId);

        glBindAttribLocation(m_programId, 0, "position");
        glBindAttribLocation(m_programId, 1, "textureCoordinateR");
        glBindAttribLocation(m_programId, 2, "textureCoordinateG");
        glBindAttribLocation(m_programId, 3, "textureCoordinateB");

        checkForGLError("RenderManagerOpenGL::OpenDisplay after BindAttribLocation");

        glLinkProgram(m_programId);
        if (!checkProgramError(m_programId, m_log)) {
          if (m_log)
              m_log->error() << "RenderManagerOpenGL::OpenDisplay: Could not link "
                                "shader program ";
          ret.status = FAILURE;
          return ret;
        }
        checkForGLError("RenderManagerOpenGL::OpenDisplay after program link");

        m_projectionUniformId =
            glGetUniformLocation(m_programId, "projectionMatrix");
        m_modelViewUniformId =
            glGetUniformLocation(m_programId, "modelViewMatrix");
        m_textureUniformId = glGetUniformLocation(m_programId, "textureMatrix");
        checkForGLError("RenderManagerOpenGL::OpenDisplay after getting uniforms");

        // Now that they are linked, we don't need to keep them around.
        glDeleteShader(vertexShaderId);
        glDeleteShader(fragmentShaderId);
        checkForGLError("RenderManagerOpenGL::OpenDisplay after deleting shaders");

        if (!UpdateDistortionMeshesInternal(SQUARE,
                                            m_params.m_distortionParameters)) {
          m_log->error() << "RenderManagerOpenGL::OpenDisplay: Could not "
                            "construct distortion mesh";
          ret.status = FAILURE;
          return ret;
        }
        checkForGLError("RenderManagerOpenGL::OpenDisplay after updating meshes");

        //======================================================
        // Fill in our library with the things the application may need to
        // use to do its graphics state set-up.
        ret.library = m_library;

        checkForGLError("RenderManagerOpenGL::OpenDisplay end");

        //======================================================
        // Done, we now have an open window to use.
        m_displayOpen = true;
        return ret;
    }

    bool RenderManagerOpenGL::RenderDisplayInitialize(size_t display) {
        checkForGLError("RenderManagerOpenGL::RenderDisplayInitialize start");

        // Make our OpenGL context current
        if (!m_toolkit.makeCurrent ||
            !m_toolkit.makeCurrent(m_toolkit.data, display)) {
              return false;
        }
        checkForGLError("RenderManagerOpenGL::RenderDisplayInitialize end");

		return true;
    }

    bool RenderManagerOpenGL::RenderEyeInitialize(size_t eye) {
        checkForGLError("RenderManagerOpenGL::RenderEyeInitialize starting");

        // Render to our framebuffer
        glBindFramebuffer(GL_FRAMEBUFFER, m_frameBuffers[eye]);
        if (checkForGLError(
                "RenderManagerOpenGL::RenderEyeInitialize glBindFrameBuffer")) {
            return false;
        }

        // Set color and depth buffers for the frame buffer
        glFramebufferTexture2D(GL_FRAMEBUFFER, GL_COLOR_ATTACHMENT0, GL_TEXTURE_2D,
                             m_colorBuffers[eye].OpenGL->colorBufferName, 0);
        glFramebufferRenderbuffer(GL_FRAMEBUFFER, GL_DEPTH_ATTACHMENT,
                                  GL_RENDERBUFFER, m_depthBuffers[eye]);
        if (checkForGLError(
                "RenderManagerOpenGL::RenderEyeInitialize Setting textures")) {
            return false;
        }
        // Always check that our framebuffer is ok
        if (glCheckFramebufferStatus(GL_FRAMEBUFFER) !=
            GL_FRAMEBUFFER_COMPLETE) {
            m_log->error() << "RenderManagerOpenGL::RenderEyeInitialize: Incomplete "
                              "Framebuffer";
            return false;
        }

        // Call the display set-up callback for each eye, because they each
        // have their own frame buffer whether or not they actually end up
        // in different windows.
        if (m_displayCallback.m_callback != nullptr) {
            m_displayCallback.m_callback(m_displayCallback.m_userData,
                                         m_library, m_buffers);
        }

        if (checkForGLError("RenderManagerOpenGL::RenderEyeInitialize")) {
            return false;
        }
        return true;
    }

    bool RenderManagerOpenGL::RenderDisplayFinalize(size_t eye) {
        checkForGLError("RenderManagerOpenGL::RenderEyeFinalize starting");

        return true;
    }

    bool RenderManagerOpenGL::RenderSpace(
        size_t whichSpace ///< Index into m_callbacks vector
        , size_t whichEye ///< Which eye are we rendering for?
        , OSVR_PoseState pose ///< ModelView transform to use
        , OSVR_ViewportDescription viewport ///< Viewport to use
        , OSVR_ProjectionMatrix projection ///< Projection to use
        ) {
        /// @todo Fill in the timing information
        OSVR_TimeValue deadline;
        deadline.microseconds = 0;
        deadline.seconds = 0;

        checkForGLError(
          "RenderManagerOpenGL::RenderSpace: Before calling user callback");
        RenderCallbackInfo& cb = m_callbacks[whichSpace];
        cb.m_callback(cb.m_userData, m_library, m_buffers, viewport, pose,
                      projection, deadline);
        checkForGLError(
          "RenderManagerOpenGL::RenderSpace: After calling user callback");

#ifdef OSVR_RM_USE_OPENGLES20
        // At this point we should have the off-screen FBO still bound,
        // so we discard its depth and stencil buffers before unbinding it
        // to stop them from being copied.
        if (m_GLDiscardExtensionAvailable) {
            const GLenum attachments[]  = {GL_DEPTH_ATTACHMENT, GL_STENCIL_ATTACHMENT};
            glDiscardFramebufferEXT(GL_FRAMEBUFFER, 2, attachments);
            checkForGLError(
              "RenderManagerOpenGL::RenderSpace discard framebuffer failed. Client might have changed FBO binding");
        }
#endif

        /// @todo Keep track of timing information

        return true;
    }

    RenderManagerOpenGL::DistortionMeshBuffer::DistortionMeshBuffer()
        :
        VAO(0),
        vertexBuffer(0),
        indexBuffer(0)
    {   }

    RenderManagerOpenGL::DistortionMeshBuffer::DistortionMeshBuffer(
        DistortionMeshBuffer && rhs) {
        renderManager = std::move(rhs.renderManager);
        display = std::move(rhs.display);
        VAO = std::move(rhs.VAO);
        vertexBuffer = std::move(rhs.vertexBuffer);
        indexBuffer = std::move(rhs.indexBuffer);
        vertices = std::move(rhs.vertices);
        indices = std::move(rhs.indices);
    }

    RenderManagerOpenGL::DistortionMeshBuffer::~DistortionMeshBuffer() {
        Clear();
    }

    RenderManagerOpenGL::DistortionMeshBuffer &
        RenderManagerOpenGL::DistortionMeshBuffer::operator = (
        DistortionMeshBuffer && rhs) {
        if (&rhs != this) {
            Clear();
            renderManager = std::move(rhs.renderManager);
            display = std::move(rhs.display);
            VAO = std::move(rhs.VAO);
            vertexBuffer = std::move(rhs.vertexBuffer);
            indexBuffer = std::move(rhs.indexBuffer);
            vertices = std::move(rhs.vertices);
            indices = std::move(rhs.indices);
        }
        return *this;
    }

    void RenderManagerOpenGL::DistortionMeshBuffer::Clear() {
        if (!renderManager ||
            !renderManager->m_toolkit.makeCurrent ||
            !renderManager->m_toolkit.makeCurrent(renderManager->m_toolkit.data, display)) {
            // If makeCurrent() fails give up on destroying OpenGL objects
            return;
        }

        if (VAO) {
#ifdef OSVR_RM_USE_OPENGLES20
            glDeleteVertexArraysOES(1, &VAO);
#else
            glDeleteVertexArrays(1, &VAO);
#endif
            VAO = 0;
        }

        if (vertexBuffer) {
            glDeleteBuffers(1, &vertexBuffer);
            vertexBuffer = 0;
        }
        if (indexBuffer) {
            glDeleteBuffers(1, &indexBuffer);
            indexBuffer = 0;
        }
        vertices.clear();
        indices.clear();
    }

    bool RenderManagerOpenGL::UpdateDistortionMeshesInternal(
        DistortionMeshType type ///< Type of mesh to produce
        ,
        std::vector<DistortionParameters> const&
            distort ///< Distortion parameters
        ) {

#ifdef OSVR_RM_USE_OPENGLES20
        // Record the current state of the VAO or array and element
        // buffer bindings and restore them when we leave this
        // function so that we don't mess with the application's
        // rendering state.
        GLint prevVAO;
        GLint prevArray;
        GLint prevElement;

        if(m_GLVAOExtensionAvailable) {
            glGetIntegerv(GL_VERTEX_ARRAY_BINDING_OES, &prevVAO);
        }
        else {
            glGetIntegerv(GL_ARRAY_BUFFER_BINDING, &prevArray);
            glGetIntegerv(GL_ELEMENT_ARRAY_BUFFER_BINDING, &prevElement);
        }

        auto resetArrays = util::finally([&]{
            if(m_GLVAOExtensionAvailable) {
                glBindVertexArrayOES(prevVAO);
            }
            else {
                glBindBuffer(GL_ARRAY_BUFFER, prevArray);
                glBindBuffer(GL_ELEMENT_ARRAY_BUFFER, prevElement);
            }
        });
#else
        // Record and restore the Vertex Array Object binding so we
        // don't mess with the client's state.
        GLint prevVAO;
        glGetIntegerv(GL_VERTEX_ARRAY_BINDING, &prevVAO);
        auto resetVAO = util::finally([&]{
          glBindVertexArray(prevVAO);
        });
#endif

        // Clear the triangle and quad buffers if we have created them before.
        m_distortionMeshBuffer.clear();

        // Construct the data buffer that will hold the vertices and texture
        // coordinates for R,G,B distortion mapping.

        size_t const numEyes = GetNumEyes();
        if (numEyes > distort.size()) {
            if (m_log)
                m_log->error() << "RenderManagerOpenGL::UpdateDistortionMesh: Not "
                                  "enough distortion parameters for all eyes";
            return false;
        }

        m_distortionMeshBuffer.resize(numEyes);
        for (size_t eye = 0; eye < numEyes; eye++) {
            if (!m_toolkit.makeCurrent ||
                !m_toolkit.makeCurrent(m_toolkit.data, GetDisplayUsedByEye(eye))) {
                return false;
            }

            auto & meshBuffer = m_distortionMeshBuffer[eye];
            meshBuffer.renderManager = this;
            meshBuffer.display = GetDisplayUsedByEye(eye);

            // Compute the distortion mesh
            DistortionMesh mesh = ComputeDistortionMesh(eye, type, distort[eye], m_params.m_renderOverfillFactor);
            if (mesh.vertices.empty()) {
                m_log->error() << "RenderManagerOpenGL::UpdateDistortionMesh: Could "
                                  "not create mesh "
                               << "for eye " << eye;
                return false;
            }

            // Transcribe the vertex data into the correct format
            meshBuffer.vertices.resize(mesh.vertices.size());
            for (size_t i = 0; i < meshBuffer.vertices.size(); ++i) {
                auto & meshVert = meshBuffer.vertices[i];
                auto const & v = mesh.vertices[i];
                meshVert.pos[0] = v.m_pos[0];
                meshVert.pos[1] = v.m_pos[1];
                meshVert.pos[2] = 0; // Z = 0
                meshVert.pos[3] = 1; // Homogeneous coordinate = 1

                meshVert.texRed[0] = v.m_texRed[0];
                meshVert.texRed[1] = v.m_texRed[1];

                meshVert.texGreen[0] = v.m_texGreen[0];
                meshVert.texGreen[1] = v.m_texGreen[1];

                meshVert.texBlue[0] = v.m_texBlue[0];
                meshVert.texBlue[1] = v.m_texBlue[1];
            }

            // Copy the index data
            meshBuffer.indices = mesh.indices;

            // Construct the geometry we're going to render into the eyes
#ifdef OSVR_RM_USE_OPENGLES20
            if(m_GLVAOExtensionAvailable) {
                glGenVertexArraysOES(1, &meshBuffer.VAO);
                glBindVertexArrayOES(meshBuffer.VAO);
            }
#else
            glGenVertexArrays(1, &meshBuffer.VAO);
            glBindVertexArray(meshBuffer.VAO);
#endif

            glGenBuffers(1, &meshBuffer.vertexBuffer);
            glBindBuffer(GL_ARRAY_BUFFER, meshBuffer.vertexBuffer);
            glBufferData(GL_ARRAY_BUFFER,
                sizeof(DistortionVertex) * meshBuffer.vertices.size(),
                &meshBuffer.vertices[0], GL_STATIC_DRAW);

            size_t const stride = sizeof(DistortionVertex);
            glVertexAttribPointer(0, 4, GL_FLOAT, GL_FALSE, stride,
                (void*)offsetof(DistortionVertex,pos));
            glEnableVertexAttribArray(0);
            glVertexAttribPointer(1, 2, GL_FLOAT, GL_FALSE, stride,
                (void*)offsetof(DistortionVertex, texRed));
            glEnableVertexAttribArray(1);
            glVertexAttribPointer(2, 2, GL_FLOAT, GL_FALSE, stride,
                (void*)offsetof(DistortionVertex, texGreen));
            glEnableVertexAttribArray(2);
            glVertexAttribPointer(3, 2, GL_FLOAT, GL_FALSE, stride,
                (void*)offsetof(DistortionVertex, texBlue));
            glEnableVertexAttribArray(3);

            glGenBuffers(1, &meshBuffer.indexBuffer);
            glBindBuffer(GL_ELEMENT_ARRAY_BUFFER, meshBuffer.indexBuffer);
            glBufferData(GL_ELEMENT_ARRAY_BUFFER,
                sizeof(decltype(meshBuffer.indices[0])) * meshBuffer.indices.size(),
                &meshBuffer.indices[0], GL_STATIC_DRAW);
        }

        return true;
    }

    bool RenderManagerOpenGL::RenderFrameInitialize() {
        return PresentFrameInitialize();
    }

    bool RenderManagerOpenGL::RenderFrameFinalize() {
        checkForGLError(
          "RenderManagerOpenGL::RenderFramaFinalize: start");
        if (!PresentRenderBuffersInternal(m_colorBuffers, m_renderInfoForRender,
                                          m_renderParamsForRender)) {
            m_log->error() << "RenderManagerD3D11OpenGL::RenderFrameFinalize: Could "
                              "not present render buffers";
            return false;
        }
        return true;
    }

    bool RenderManagerOpenGL::PresentDisplayInitialize(size_t display) {
        if (display >= GetNumDisplays()) {
            return false;
        }
        checkForGLError(
          "RenderManagerOpenGL::PresentDisplayInitialize: start, display " +
          std::to_string(display) );

        // Make our OpenGL context current
        if (!m_toolkit.makeCurrent ||
          !m_toolkit.makeCurrent(m_toolkit.data, display)) {
          return false;
        }
        checkForGLError(
          "RenderManagerOpenGL::PresentDisplayInitialize: after making GL current");
        return true;
    }

    bool RenderManagerOpenGL::PresentDisplayFinalize(size_t display) {
        if (display >= GetNumDisplays()) {
            return false;
        }

        if (!m_toolkit.swapBuffers ||
          !m_toolkit.swapBuffers(m_toolkit.data, display)) {
          return false;
        }
        return true;
    }

    bool RenderManagerOpenGL::PresentFrameFinalize() {
        if (!m_toolkit.handleEvents ||
          !m_toolkit.handleEvents(m_toolkit.data)) {
          return false;
        }

        return true;
    }

    bool RenderManagerOpenGL::PresentEye(PresentEyeParameters params) {
        if (checkForGLError(
                "RenderManagerOpenGL::PresentEye start")) {
            return false;
        }
        if (params.m_buffer.OpenGL == nullptr) {
            m_log->error() << "RenderManagerOpenGL::PresentEye(): NULL buffer pointer";
            return false;
        }

        // If first eye, Store the client GL state from before we started rendering,
        // so we can put it back when we finalize.
        if (params.m_index == 0 && m_storeClientGLState) {
		    glGetIntegerv(GL_FRAMEBUFFER_BINDING, &m_initialFrameBuffer);
            glGetIntegerv(GL_CURRENT_PROGRAM, &m_prevUserProgram);
            glGetIntegerv(GL_ACTIVE_TEXTURE, &m_prevTextureUnit);
            glGetIntegerv(GL_TEXTURE_BINDING_2D, &m_prevTexture);
#ifdef OSVR_RM_USE_OPENGLES20
            if(m_GLVAOExtensionAvailable) {
                glGetIntegerv(GL_VERTEX_ARRAY_BINDING_OES, &m_prevVAO);
            }
            else {
                glGetIntegerv(GL_ARRAY_BUFFER_BINDING, &m_prevArray);
                glGetIntegerv(GL_ELEMENT_ARRAY_BUFFER_BINDING, &m_prevElement);
            }
#else
            glGetIntegerv(GL_VERTEX_ARRAY_BINDING, &m_prevVAO);
#endif
            glGetBooleanv(GL_DEPTH_TEST, &m_prevDepthTest);
            glGetBooleanv(GL_CULL_FACE, &m_prevCullFace);
            glGetBooleanv(GL_BLEND, &m_prevBlend);
            glGetBooleanv(GL_STENCIL_TEST, &m_prevStencilTest);

            // Disable modes in case client set them
            glDisable(GL_BLEND);
            glDisable(GL_STENCIL_TEST);
            glDisable(GL_DEPTH_TEST);
            glDisable(GL_CULL_FACE);

            if (checkForGLError(
	            "RenderManagerOpenGL::PresentEye after storing client state")) {
	            return false;
            }
        }

        // Switch to our vertex/shader programs
        if (params.m_index == 0)
		    glUseProgram(m_programId);
        if (checkForGLError("RenderManagerOpenGL::PresentEye after use program")) {
          return false;
        }

        // Construct the OpenGL viewport based on which eye this is.
        OSVR_ViewportDescription viewportDesc;
        if (!ConstructViewportForPresent(
                params.m_index, viewportDesc,
                m_params.m_displayConfiguration->getSwapEyes())) {
            m_log->error() << "RenderManagerOpenGL::PresentEye(): Could not "
                              "construct viewport";
            return false;
        }
        // Adjust the viewport based on how much the display window is
        // rotated with respect to the rendering window.
        viewportDesc = RotateViewport(viewportDesc);
        glViewport(static_cast<GLint>(viewportDesc.left),
                   static_cast<GLint>(viewportDesc.lower),
                   static_cast<GLsizei>(viewportDesc.width),
                   static_cast<GLsizei>(viewportDesc.height));
        if (checkForGLError(
          "RenderManagerOpenGL::PresentEye after glViewport")) {
          return false;
        }

        // Figure out which display we're rendering to for this eye.
        /// @todo This will need to be generalized when we have multiple
        /// displays per eye.
        size_t display = GetDisplayUsedByEye(params.m_index);

        //-----------------------------------------------------------------
        // Record all state we change and re-set it to what it was
        // originally so we don't mess with client rendering.
        // We make use of the util::finally() lambda function to put
        // things back no matter how we exit this function, whether at
        // the end or in an error return partway through.
        // This is canceled after the first eye ends without error so it
        // iss only reset after the last eye

        auto resetState = util::finally([&]{
            // Put the frame buffer back to the default one.
            if (m_storeClientGLState) {
                glBindFramebuffer(GL_FRAMEBUFFER, m_initialFrameBuffer);
                glUseProgram(m_prevUserProgram);
                glActiveTexture(m_prevTextureUnit);
                glBindTexture(GL_TEXTURE_2D, m_prevTexture);
#ifdef OSVR_RM_USE_OPENGLES20
                if(m_GLVAOExtensionAvailable) {
                    glBindVertexArrayOES(m_prevVAO);
                }
                else {
                    glBindBuffer(GL_ARRAY_BUFFER, m_prevArray);
                    glBindBuffer(GL_ELEMENT_ARRAY_BUFFER, m_prevElement);
                }
#else
                glBindVertexArray(m_prevVAO);
#endif
                if (m_prevDepthTest) {
                    glEnable(GL_DEPTH_TEST);
                } else {
                    glDisable(GL_DEPTH_TEST);
                }
                if (m_prevCullFace) {
                    glEnable(GL_CULL_FACE);
                } else {
                    glDisable(GL_CULL_FACE);
                }
                if (m_prevBlend) {
                    glEnable(GL_BLEND);
                } else {
                    glDisable(GL_BLEND);
                }
                if (m_prevStencilTest) {
                    glEnable(GL_STENCIL_TEST);
                } else {
                    glDisable(GL_STENCIL_TEST);
                }
            }
            if (checkForGLError(
               "RenderManagerOpenGL::PresentEye after resetState")) {
<<<<<<< HEAD
                return;
=======
              return;
>>>>>>> 348dffe6
            }
        });

        // Set up a Projection matrix that undoes the scale factor applied
        // due to our rendering overfill factor.  This will put only the part
        // of the geometry that should be visible inside the viewing frustum.
        // @todo think about how we get square pixels, to properly handle
        // distortion correction.
        GLfloat myScale = m_params.m_renderOverfillFactor;
        GLfloat scaleProj[16] = { myScale, 0, 0, 0, 0, myScale, 0, 0,
          0, 0, 1, 0, 0, 0, 0, 1 };
        glUniformMatrix4fv(m_projectionUniformId, 1, GL_FALSE, scaleProj);
        if (checkForGLError("RenderManagerOpenGL::PresentEye after projection "
          "matrix setting")) {
          return false;
        }

        // Set up a ModelView matrix that handles rotating and flipping the
        // geometry as needed to match the display scan-out circuitry and/or
        // any changes needed by the inversion of window coordinates when
        // switching between graphics systems (OpenGL and Direct3D, for
        // example).
        // @todo think about how we get square pixels, to properly handle
        // distortion correction.
        matrix16 modelView;
        if (!ComputeDisplayOrientationMatrix(
          static_cast<float>(params.m_rotateDegrees), params.m_flipInY,
          modelView)) {
            m_log->error() << "RenderManagerOpenGL::PresentEye(): "
                              "ComputeDisplayOrientationMatrix failed";
            return false;
        }
        glUniformMatrix4fv(m_modelViewUniformId, 1, GL_FALSE, modelView.data);
        if (checkForGLError("RenderManagerOpenGL::PresentEye after modelView "
          "matrix setting")) {
          return false;
        }

        //=========================================================
        // Asynchronous Time Warp.
        // Set up the texture matrix to handle asynchronous time warp

        float textureMat[] = { 1, 0, 0, 0, 0, 1, 0, 0, 0, 0, 1, 0, 0, 0, 0, 1 };
        if (params.m_timeWarp != nullptr) {
          // Because the matrix was built in compliance with the OpenGL
          // spec, we can just directly use it.
          memcpy(textureMat, params.m_timeWarp->data, 15 * sizeof(float));
        }

        // We now crop to a subregion of the texture.  This is used to handle
        // the
        // case where more than one eye is drawn into the same render texture
        // (for example, as happens in the Unreal game engine).  We base this on
        // the normalized cropping viewport, which will go from 0 to 1 in both
        // X and Y for the full display, but which will be cut in half in in one
        // dimension for the case where two eyes are packed into the same
        // buffer.
        // We scale and translate the texture coordinates by multiplying the
        // texture matrix to map the original range (0..1) to the proper
        // location.
        // We read in, multiply, and write out textureMat.
        matrix16 crop;
        ComputeRenderBufferCropMatrix(params.m_normalizedCroppingViewport,
          crop);
        Eigen::Map<Eigen::MatrixXf> textureEigen(textureMat, 4, 4);
        Eigen::Map<Eigen::MatrixXf> cropEigen(crop.data, 4, 4);
        Eigen::MatrixXf full(4, 4);
        full = textureEigen * cropEigen;
        memcpy(textureMat, full.data(), 16 * sizeof(float));

        glUniformMatrix4fv(m_textureUniformId, 1, GL_FALSE, textureMat);
        if (checkForGLError("RenderManagerOpenGL::PresentEye after texture "
          "matrix setting")) {
          return false;
        }

        // Render the geometry to fill the viewport, with the texture
        // mapped onto it.

        // Render to the 0th frame buffer, which is the screen.
        GLuint displayFrameBuffer;

        if (!m_toolkit.getDisplayFrameBuffer ||
            !m_toolkit.getDisplayFrameBuffer(m_toolkit.data, GetDisplayUsedByEye(params.m_index), &displayFrameBuffer)) {
            displayFrameBuffer = 0;
        }

        // Only bind and clear buffer if first eye or the eyes use different displays
        if (params.m_index == 0 || GetDisplayUsedByEye(0) != GetDisplayUsedByEye(1)) {
		        glBindFramebuffer(GL_FRAMEBUFFER, displayFrameBuffer);
	        glClear(GL_COLOR_BUFFER_BIT | GL_DEPTH_BUFFER_BIT);
                glActiveTexture(GL_TEXTURE0);
        }

        // Bind the texture that we're going to use to render into the
        // frame buffer.
        glBindTexture(GL_TEXTURE_2D, params.m_buffer.OpenGL->colorBufferName);

        if (checkForGLError(
          "RenderManagerOpenGL::PresentEye after texture bind")) {
          return false;
        }

        if (checkForGLError(
          "RenderManagerOpenGL::PresentEye after environment setting")) {
          return false;
        }

        auto const & meshBuffer = m_distortionMeshBuffer[params.m_index];

#ifdef OSVR_RM_USE_OPENGLES20
        if(m_GLVAOExtensionAvailable) {
            glBindVertexArrayOES(meshBuffer.VAO);
        }
        else {
            glBindBuffer(GL_ARRAY_BUFFER, meshBuffer.vertexBuffer);
            size_t const stride = sizeof(DistortionVertex);
            glVertexAttribPointer(0, 4, GL_FLOAT, GL_FALSE, stride,
              (void*)offsetof(DistortionVertex, pos));
            glEnableVertexAttribArray(0);
            glVertexAttribPointer(1, 2, GL_FLOAT, GL_FALSE, stride,
              (void*)offsetof(DistortionVertex, texRed));
            glEnableVertexAttribArray(1);
            glVertexAttribPointer(2, 2, GL_FLOAT, GL_FALSE, stride,
              (void*)offsetof(DistortionVertex, texGreen));
            glEnableVertexAttribArray(2);
            glVertexAttribPointer(3, 2, GL_FLOAT, GL_FALSE, stride,
              (void*)offsetof(DistortionVertex, texBlue));
            glEnableVertexAttribArray(3);

            glBindBuffer(GL_ELEMENT_ARRAY_BUFFER, meshBuffer.indexBuffer);
        }
#else
        glBindVertexArray(meshBuffer.VAO);
#endif
        if (checkForGLError(
            "RenderManagerOpenGL::PresentEye after glBindVertexArray(meshBuffer.VAO)")) {
            return false;
        }

        GLsizei numElements = static_cast<GLsizei>(meshBuffer.indices.size());
        glDrawElements(GL_TRIANGLE_STRIP, numElements, GL_UNSIGNED_SHORT, 0);
        if (checkForGLError(
            "RenderManagerOpenGL::PresentEye after glDrawElements")) {
            //return false;
        }

        // If we made it here without an error, cancel the fail-safe
        // state reset if this is the first eye
        if (params.m_index == 0)
            resetState.cancel();

        if (checkForGLError("RenderManagerOpenGL::PresentEye end")) {
            return false;
        }

        return true;
    }

    bool RenderManagerOpenGL::SolidColorEye(
          size_t eye, const RGBColorf &color) {

      // Construct the OpenGL viewport based on which eye this is.
      OSVR_ViewportDescription viewportDesc;
      if (!ConstructViewportForPresent(
        eye, viewportDesc,
        m_params.m_displayConfiguration->getSwapEyes())) {
        m_log->error() << "RenderManagerOpenGL::SolidColorEye(): Could not "
          "construct viewport";
        return false;
      }
      // Adjust the viewport based on how much the display window is
      // rotated with respect to the rendering window.
      viewportDesc = RotateViewport(viewportDesc);
      glViewport(static_cast<GLint>(viewportDesc.left),
        static_cast<GLint>(viewportDesc.lower),
        static_cast<GLsizei>(viewportDesc.width),
        static_cast<GLsizei>(viewportDesc.height));
      if (checkForGLError(
        "RenderManagerOpenGL::SolidColorEye after glViewport")) {
        return false;
      }

      // Clear to the specified color
      glClearColor(color.r, color.g, color.b, 1);
      glClear(GL_COLOR_BUFFER_BIT);

      return true;
    }

bool RenderManagerOpenGL::IsGLExtensionSupported(const std::string& extensionName) {
    const char* extensions = (const char*) glGetString(GL_EXTENSIONS);
        if(!extensions) {
            m_log->error() << "RenderManagerOpenGL::IsGLExtensionSupported: glGetString failed";
            return false;
        }
    m_log->info() << extensions;
    std::string extensionsStr(extensions);
    m_log->info() << extensionsStr;
    return extensionsStr.find(extensionName) != std::string::npos;
}


} // namespace renderkit
} // namespace osvr<|MERGE_RESOLUTION|>--- conflicted
+++ resolved
@@ -1357,11 +1357,7 @@
             }
             if (checkForGLError(
                "RenderManagerOpenGL::PresentEye after resetState")) {
-<<<<<<< HEAD
-                return;
-=======
               return;
->>>>>>> 348dffe6
             }
         });
 
