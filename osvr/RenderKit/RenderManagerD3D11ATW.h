--- conflicted
+++ resolved
@@ -380,18 +380,9 @@
                     if (osvrTimeValueGreater(&threshold, &nextRetrace)) {
                       timeToPresent = true;
                     }
-<<<<<<< HEAD
-                    OSVR_TimeValue nextRetrace = timing.hardwareDisplayInterval;
-                    osvrTimeValueDifference(&nextRetrace,
-                      &timing.timeSincelastVerticalRetrace);
-                    if (osvrTimeValueGreater(&threshold, &nextRetrace)) {
-                      timeToPresent = true;
-                    }
                     double expectedFrameInterval = static_cast<double>(
                       timing.hardwareDisplayInterval.seconds +
                       timing.hardwareDisplayInterval.microseconds / 1e6);
-=======
->>>>>>> b4ef5730
 
                     if (timeToPresent) {
                         // Lock our mutex so that we're not rendering while new buffers are
@@ -403,41 +394,13 @@
                             // time-warp calculation in our harnessed RenderManager.
                             osvrClientUpdate(mRenderManager->m_context);
 
-<<<<<<< HEAD
                             // make a new RenderBuffers array with the atw thread's buffers
                             std::vector<osvr::renderkit::RenderBuffer> atwRenderBuffers;
                             for (size_t i = 0; i < mNextFrameInfo.renderBuffers.size(); i++) {
                                 auto key = mNextFrameInfo.renderBuffers[i].D3D11;
                                 auto bufferInfoItr = mBufferMap.find(key);
                                 if (bufferInfoItr == mBufferMap.end()) {
-                                    std::cerr << "RenderManagerThread::threadFunc():"
-                                      " No buffer info for key " << (size_t)key << std::endl;
-=======
-                            {
-                                // make a new RenderBuffers array with the atw thread's buffers
-                                std::vector<osvr::renderkit::RenderBuffer> atwRenderBuffers;
-                                for (size_t i = 0; i < mNextFrameInfo.renderBuffers.size(); i++) {
-                                    auto key = mNextFrameInfo.renderBuffers[i].D3D11;
-                                    auto bufferInfoItr = mBufferMap.find(key);
-                                    if (bufferInfoItr == mBufferMap.end()) {
-                                      if (m_log) m_log->error() << "No buffer info for key " << (size_t)key;
-                                        m_doingOkay = false;
-                                        mQuit = true;
-                                    }
-                                    atwRenderBuffers.push_back(bufferInfoItr->second.atwBuffer);
-                                }
-
-                                // Send the rendered results to the screen, using the
-                                // RenderInfo that was handed to us by the client the last
-                                // time they gave us some images.
-                                if (!mRenderManager->PresentRenderBuffers(
-                                    atwRenderBuffers,
-                                    mNextFrameInfo.renderInfo,
-                                    mNextFrameInfo.renderParams,
-                                    mNextFrameInfo.normalizedCroppingViewports,
-                                    mNextFrameInfo.flipInY)) {
-                                    if (m_log) m_log->error() << "PresentRenderBuffers() returned false, maybe because it was asked to quit";
->>>>>>> b4ef5730
+                                    if (m_log) m_log->error() << "No buffer info for key " << (size_t)key;
                                     m_doingOkay = false;
                                     mQuit = true;
                                 }
@@ -453,9 +416,8 @@
                                 mNextFrameInfo.renderParams,
                                 mNextFrameInfo.normalizedCroppingViewports,
                                 mNextFrameInfo.flipInY)) {
-                                std::cerr << "RenderManagerThread::threadFunc():"
-                                  " PresentRenderBuffers() returned false, maybe"
-                                  " because it was asked to quit" << std::endl;
+                                    /// @todo if this might be intentional (expected) - shouldn't be an error...
+                                    if (m_log) m_log->error() << "PresentRenderBuffers() returned false, maybe because it was asked to quit";
                                 m_doingOkay = false;
                                 mQuit = true;
                             }
@@ -673,22 +635,6 @@
 
                     // We can't use the render thread's ID3D11RenderTargetView. Create one from
                     // the ATW's ID3D11Texture2D handle.
-<<<<<<< HEAD
-=======
-
-                    // Find out the format of the texture by looking at its info.
-                    D3D11_TEXTURE2D_DESC info;
-                    texture2D->GetDesc(&info);
-
-                    // Fill in the resource view for your render texture buffer here
-                    D3D11_RENDER_TARGET_VIEW_DESC renderTargetViewDesc;
-                    memset(&renderTargetViewDesc, 0, sizeof(renderTargetViewDesc));
-                    // This must match what was created in the texture to be rendered
-                    renderTargetViewDesc.Format = info.Format;
-                    renderTargetViewDesc.ViewDimension = D3D11_RTV_DIMENSION_TEXTURE2D;
-                    renderTargetViewDesc.Texture2D.MipSlice = 0;
-
->>>>>>> b4ef5730
                     newInfo.atwBuffer.D3D11 = new osvr::renderkit::RenderBufferD3D11();
                     newInfo.atwBuffer.D3D11->colorBuffer = texture2D;
 
